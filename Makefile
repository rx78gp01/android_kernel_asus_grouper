VERSION = 2
PATCHLEVEL = 6
SUBLEVEL = 36
<<<<<<< HEAD
EXTRAVERSION = -rc1
=======
EXTRAVERSION = -rc3
>>>>>>> 053d8f66
NAME = Sheep on Meth

# *DOCUMENTATION*
# To see a list of typical targets execute "make help"
# More info can be located in ./README
# Comments in this file are targeted only to the developer, do not
# expect to learn how to build the kernel reading this file.

# Do not:
# o  use make's built-in rules and variables
#    (this increases performance and avoids hard-to-debug behaviour);
# o  print "Entering directory ...";
MAKEFLAGS += -rR --no-print-directory

# Avoid funny character set dependencies
unexport LC_ALL
LC_COLLATE=C
LC_NUMERIC=C
export LC_COLLATE LC_NUMERIC

# We are using a recursive build, so we need to do a little thinking
# to get the ordering right.
#
# Most importantly: sub-Makefiles should only ever modify files in
# their own directory. If in some directory we have a dependency on
# a file in another dir (which doesn't happen often, but it's often
# unavoidable when linking the built-in.o targets which finally
# turn into vmlinux), we will call a sub make in that other dir, and
# after that we are sure that everything which is in that other dir
# is now up to date.
#
# The only cases where we need to modify files which have global
# effects are thus separated out and done before the recursive
# descending is started. They are now explicitly listed as the
# prepare rule.

# To put more focus on warnings, be less verbose as default
# Use 'make V=1' to see the full commands

ifeq ("$(origin V)", "command line")
  KBUILD_VERBOSE = $(V)
endif
ifndef KBUILD_VERBOSE
  KBUILD_VERBOSE = 0
endif

# Call a source code checker (by default, "sparse") as part of the
# C compilation.
#
# Use 'make C=1' to enable checking of only re-compiled files.
# Use 'make C=2' to enable checking of *all* source files, regardless
# of whether they are re-compiled or not.
#
# See the file "Documentation/sparse.txt" for more details, including
# where to get the "sparse" utility.

ifeq ("$(origin C)", "command line")
  KBUILD_CHECKSRC = $(C)
endif
ifndef KBUILD_CHECKSRC
  KBUILD_CHECKSRC = 0
endif

# Use make M=dir to specify directory of external module to build
# Old syntax make ... SUBDIRS=$PWD is still supported
# Setting the environment variable KBUILD_EXTMOD take precedence
ifdef SUBDIRS
  KBUILD_EXTMOD ?= $(SUBDIRS)
endif

ifeq ("$(origin M)", "command line")
  KBUILD_EXTMOD := $(M)
endif

# kbuild supports saving output files in a separate directory.
# To locate output files in a separate directory two syntaxes are supported.
# In both cases the working directory must be the root of the kernel src.
# 1) O=
# Use "make O=dir/to/store/output/files/"
#
# 2) Set KBUILD_OUTPUT
# Set the environment variable KBUILD_OUTPUT to point to the directory
# where the output files shall be placed.
# export KBUILD_OUTPUT=dir/to/store/output/files/
# make
#
# The O= assignment takes precedence over the KBUILD_OUTPUT environment
# variable.


# KBUILD_SRC is set on invocation of make in OBJ directory
# KBUILD_SRC is not intended to be used by the regular user (for now)
ifeq ($(KBUILD_SRC),)

# OK, Make called in directory where kernel src resides
# Do we want to locate output files in a separate directory?
ifeq ("$(origin O)", "command line")
  KBUILD_OUTPUT := $(O)
endif

# That's our default target when none is given on the command line
PHONY := _all
_all:

# Cancel implicit rules on top Makefile
$(CURDIR)/Makefile Makefile: ;

ifneq ($(KBUILD_OUTPUT),)
# Invoke a second make in the output directory, passing relevant variables
# check that the output directory actually exists
saved-output := $(KBUILD_OUTPUT)
KBUILD_OUTPUT := $(shell cd $(KBUILD_OUTPUT) && /bin/pwd)
$(if $(KBUILD_OUTPUT),, \
     $(error output directory "$(saved-output)" does not exist))

PHONY += $(MAKECMDGOALS) sub-make

$(filter-out _all sub-make $(CURDIR)/Makefile, $(MAKECMDGOALS)) _all: sub-make
	$(Q)@:

sub-make: FORCE
	$(if $(KBUILD_VERBOSE:1=),@)$(MAKE) -C $(KBUILD_OUTPUT) \
	KBUILD_SRC=$(CURDIR) \
	KBUILD_EXTMOD="$(KBUILD_EXTMOD)" -f $(CURDIR)/Makefile \
	$(filter-out _all sub-make,$(MAKECMDGOALS))

# Leave processing to above invocation of make
skip-makefile := 1
endif # ifneq ($(KBUILD_OUTPUT),)
endif # ifeq ($(KBUILD_SRC),)

# We process the rest of the Makefile if this is the final invocation of make
ifeq ($(skip-makefile),)

# If building an external module we do not care about the all: rule
# but instead _all depend on modules
PHONY += all
ifeq ($(KBUILD_EXTMOD),)
_all: all
else
_all: modules
endif

srctree		:= $(if $(KBUILD_SRC),$(KBUILD_SRC),$(CURDIR))
objtree		:= $(CURDIR)
src		:= $(srctree)
obj		:= $(objtree)

VPATH		:= $(srctree)$(if $(KBUILD_EXTMOD),:$(KBUILD_EXTMOD))

export srctree objtree VPATH


# SUBARCH tells the usermode build what the underlying arch is.  That is set
# first, and if a usermode build is happening, the "ARCH=um" on the command
# line overrides the setting of ARCH below.  If a native build is happening,
# then ARCH is assigned, getting whatever value it gets normally, and 
# SUBARCH is subsequently ignored.

SUBARCH := $(shell uname -m | sed -e s/i.86/i386/ -e s/sun4u/sparc64/ \
				  -e s/arm.*/arm/ -e s/sa110/arm/ \
				  -e s/s390x/s390/ -e s/parisc64/parisc/ \
				  -e s/ppc.*/powerpc/ -e s/mips.*/mips/ \
				  -e s/sh[234].*/sh/ )

# Cross compiling and selecting different set of gcc/bin-utils
# ---------------------------------------------------------------------------
#
# When performing cross compilation for other architectures ARCH shall be set
# to the target architecture. (See arch/* for the possibilities).
# ARCH can be set during invocation of make:
# make ARCH=ia64
# Another way is to have ARCH set in the environment.
# The default ARCH is the host where make is executed.

# CROSS_COMPILE specify the prefix used for all executables used
# during compilation. Only gcc and related bin-utils executables
# are prefixed with $(CROSS_COMPILE).
# CROSS_COMPILE can be set on the command line
# make CROSS_COMPILE=ia64-linux-
# Alternatively CROSS_COMPILE can be set in the environment.
# A third alternative is to store a setting in .config so that plain
# "make" in the configured kernel build directory always uses that.
# Default value for CROSS_COMPILE is not to prefix executables
# Note: Some architectures assign CROSS_COMPILE in their arch/*/Makefile
export KBUILD_BUILDHOST := $(SUBARCH)
ARCH		?= $(SUBARCH)
CROSS_COMPILE	?= $(CONFIG_CROSS_COMPILE:"%"=%)

# Architecture as present in compile.h
UTS_MACHINE 	:= $(ARCH)
SRCARCH 	:= $(ARCH)

# Additional ARCH settings for x86
ifeq ($(ARCH),i386)
        SRCARCH := x86
endif
ifeq ($(ARCH),x86_64)
        SRCARCH := x86
endif

# Additional ARCH settings for sparc
ifeq ($(ARCH),sparc64)
       SRCARCH := sparc
endif

# Additional ARCH settings for sh
ifeq ($(ARCH),sh64)
       SRCARCH := sh
endif

# Where to locate arch specific headers
hdr-arch  := $(SRCARCH)

ifeq ($(ARCH),m68knommu)
       hdr-arch  := m68k
endif

KCONFIG_CONFIG	?= .config

# SHELL used by kbuild
CONFIG_SHELL := $(shell if [ -x "$$BASH" ]; then echo $$BASH; \
	  else if [ -x /bin/bash ]; then echo /bin/bash; \
	  else echo sh; fi ; fi)

HOSTCC       = gcc
HOSTCXX      = g++
HOSTCFLAGS   = -Wall -Wmissing-prototypes -Wstrict-prototypes -O2 -fomit-frame-pointer
HOSTCXXFLAGS = -O2

# Decide whether to build built-in, modular, or both.
# Normally, just do built-in.

KBUILD_MODULES :=
KBUILD_BUILTIN := 1

#	If we have only "make modules", don't compile built-in objects.
#	When we're building modules with modversions, we need to consider
#	the built-in objects during the descend as well, in order to
#	make sure the checksums are up to date before we record them.

ifeq ($(MAKECMDGOALS),modules)
  KBUILD_BUILTIN := $(if $(CONFIG_MODVERSIONS),1)
endif

#	If we have "make <whatever> modules", compile modules
#	in addition to whatever we do anyway.
#	Just "make" or "make all" shall build modules as well

ifneq ($(filter all _all modules,$(MAKECMDGOALS)),)
  KBUILD_MODULES := 1
endif

ifeq ($(MAKECMDGOALS),)
  KBUILD_MODULES := 1
endif

export KBUILD_MODULES KBUILD_BUILTIN
export KBUILD_CHECKSRC KBUILD_SRC KBUILD_EXTMOD

# Beautify output
# ---------------------------------------------------------------------------
#
# Normally, we echo the whole command before executing it. By making
# that echo $($(quiet)$(cmd)), we now have the possibility to set
# $(quiet) to choose other forms of output instead, e.g.
#
#         quiet_cmd_cc_o_c = Compiling $(RELDIR)/$@
#         cmd_cc_o_c       = $(CC) $(c_flags) -c -o $@ $<
#
# If $(quiet) is empty, the whole command will be printed.
# If it is set to "quiet_", only the short version will be printed. 
# If it is set to "silent_", nothing will be printed at all, since
# the variable $(silent_cmd_cc_o_c) doesn't exist.
#
# A simple variant is to prefix commands with $(Q) - that's useful
# for commands that shall be hidden in non-verbose mode.
#
#	$(Q)ln $@ :<
#
# If KBUILD_VERBOSE equals 0 then the above command will be hidden.
# If KBUILD_VERBOSE equals 1 then the above command is displayed.

ifeq ($(KBUILD_VERBOSE),1)
  quiet =
  Q =
else
  quiet=quiet_
  Q = @
endif

# If the user is running make -s (silent mode), suppress echoing of
# commands

ifneq ($(findstring s,$(MAKEFLAGS)),)
  quiet=silent_
endif

export quiet Q KBUILD_VERBOSE


# Look for make include files relative to root of kernel src
MAKEFLAGS += --include-dir=$(srctree)

# We need some generic definitions (do not try to remake the file).
$(srctree)/scripts/Kbuild.include: ;
include $(srctree)/scripts/Kbuild.include

# Make variables (CC, etc...)

AS		= $(CROSS_COMPILE)as
LD		= $(CROSS_COMPILE)ld
CC		= $(CROSS_COMPILE)gcc
CPP		= $(CC) -E
AR		= $(CROSS_COMPILE)ar
NM		= $(CROSS_COMPILE)nm
STRIP		= $(CROSS_COMPILE)strip
OBJCOPY		= $(CROSS_COMPILE)objcopy
OBJDUMP		= $(CROSS_COMPILE)objdump
AWK		= awk
GENKSYMS	= scripts/genksyms/genksyms
INSTALLKERNEL  := installkernel
DEPMOD		= /sbin/depmod
KALLSYMS	= scripts/kallsyms
PERL		= perl
CHECK		= sparse

CHECKFLAGS     := -D__linux__ -Dlinux -D__STDC__ -Dunix -D__unix__ \
		  -Wbitwise -Wno-return-void $(CF)
CFLAGS_MODULE   =
AFLAGS_MODULE   =
LDFLAGS_MODULE  =
CFLAGS_KERNEL	=
AFLAGS_KERNEL	=
CFLAGS_GCOV	= -fprofile-arcs -ftest-coverage


# Use LINUXINCLUDE when you must reference the include/ directory.
# Needed to be compatible with the O= option
LINUXINCLUDE    := -I$(srctree)/arch/$(hdr-arch)/include -Iinclude \
                   $(if $(KBUILD_SRC), -I$(srctree)/include) \
                   -include include/generated/autoconf.h

KBUILD_CPPFLAGS := -D__KERNEL__

KBUILD_CFLAGS   := -Wall -Wundef -Wstrict-prototypes -Wno-trigraphs \
		   -fno-strict-aliasing -fno-common \
		   -Werror-implicit-function-declaration \
		   -Wno-format-security \
		   -fno-delete-null-pointer-checks
KBUILD_AFLAGS_KERNEL :=
KBUILD_CFLAGS_KERNEL :=
KBUILD_AFLAGS   := -D__ASSEMBLY__
KBUILD_AFLAGS_MODULE  := -DMODULE
KBUILD_CFLAGS_MODULE  := -DMODULE
KBUILD_LDFLAGS_MODULE := -T $(srctree)/scripts/module-common.lds

# Read KERNELRELEASE from include/config/kernel.release (if it exists)
KERNELRELEASE = $(shell cat include/config/kernel.release 2> /dev/null)
KERNELVERSION = $(VERSION).$(PATCHLEVEL).$(SUBLEVEL)$(EXTRAVERSION)

export VERSION PATCHLEVEL SUBLEVEL KERNELRELEASE KERNELVERSION
export ARCH SRCARCH CONFIG_SHELL HOSTCC HOSTCFLAGS CROSS_COMPILE AS LD CC
export CPP AR NM STRIP OBJCOPY OBJDUMP
export MAKE AWK GENKSYMS INSTALLKERNEL PERL UTS_MACHINE
export HOSTCXX HOSTCXXFLAGS LDFLAGS_MODULE CHECK CHECKFLAGS

export KBUILD_CPPFLAGS NOSTDINC_FLAGS LINUXINCLUDE OBJCOPYFLAGS LDFLAGS
export KBUILD_CFLAGS CFLAGS_KERNEL CFLAGS_MODULE CFLAGS_GCOV
export KBUILD_AFLAGS AFLAGS_KERNEL AFLAGS_MODULE
export KBUILD_AFLAGS_MODULE KBUILD_CFLAGS_MODULE KBUILD_LDFLAGS_MODULE
export KBUILD_AFLAGS_KERNEL KBUILD_CFLAGS_KERNEL

# When compiling out-of-tree modules, put MODVERDIR in the module
# tree rather than in the kernel tree. The kernel tree might
# even be read-only.
export MODVERDIR := $(if $(KBUILD_EXTMOD),$(firstword $(KBUILD_EXTMOD))/).tmp_versions

# Files to ignore in find ... statements

RCS_FIND_IGNORE := \( -name SCCS -o -name BitKeeper -o -name .svn -o -name CVS -o -name .pc -o -name .hg -o -name .git \) -prune -o
export RCS_TAR_IGNORE := --exclude SCCS --exclude BitKeeper --exclude .svn --exclude CVS --exclude .pc --exclude .hg --exclude .git

# ===========================================================================
# Rules shared between *config targets and build targets

# Basic helpers built in scripts/
PHONY += scripts_basic
scripts_basic:
	$(Q)$(MAKE) $(build)=scripts/basic
	$(Q)rm -f .tmp_quiet_recordmcount

# To avoid any implicit rule to kick in, define an empty command.
scripts/basic/%: scripts_basic ;

PHONY += outputmakefile
# outputmakefile generates a Makefile in the output directory, if using a
# separate output directory. This allows convenient use of make in the
# output directory.
outputmakefile:
ifneq ($(KBUILD_SRC),)
	$(Q)ln -fsn $(srctree) source
	$(Q)$(CONFIG_SHELL) $(srctree)/scripts/mkmakefile \
	    $(srctree) $(objtree) $(VERSION) $(PATCHLEVEL)
endif

# To make sure we do not include .config for any of the *config targets
# catch them early, and hand them over to scripts/kconfig/Makefile
# It is allowed to specify more targets when calling make, including
# mixing *config targets and build targets.
# For example 'make oldconfig all'.
# Detect when mixed targets is specified, and make a second invocation
# of make so .config is not included in this case either (for *config).

no-dot-config-targets := clean mrproper distclean \
			 cscope TAGS tags help %docs check% coccicheck \
			 include/linux/version.h headers_% \
			 kernelversion %src-pkg

config-targets := 0
mixed-targets  := 0
dot-config     := 1

ifneq ($(filter $(no-dot-config-targets), $(MAKECMDGOALS)),)
	ifeq ($(filter-out $(no-dot-config-targets), $(MAKECMDGOALS)),)
		dot-config := 0
	endif
endif

ifeq ($(KBUILD_EXTMOD),)
        ifneq ($(filter config %config,$(MAKECMDGOALS)),)
                config-targets := 1
                ifneq ($(filter-out config %config,$(MAKECMDGOALS)),)
                        mixed-targets := 1
                endif
        endif
endif

ifeq ($(mixed-targets),1)
# ===========================================================================
# We're called with mixed targets (*config and build targets).
# Handle them one by one.

%:: FORCE
	$(Q)$(MAKE) -C $(srctree) KBUILD_SRC= $@

else
ifeq ($(config-targets),1)
# ===========================================================================
# *config targets only - make sure prerequisites are updated, and descend
# in scripts/kconfig to make the *config target

# Read arch specific Makefile to set KBUILD_DEFCONFIG as needed.
# KBUILD_DEFCONFIG may point out an alternative default configuration
# used for 'make defconfig'
include $(srctree)/arch/$(SRCARCH)/Makefile
export KBUILD_DEFCONFIG KBUILD_KCONFIG

config: scripts_basic outputmakefile FORCE
	$(Q)mkdir -p include/linux include/config
	$(Q)$(MAKE) $(build)=scripts/kconfig $@

%config: scripts_basic outputmakefile FORCE
	$(Q)mkdir -p include/linux include/config
	$(Q)$(MAKE) $(build)=scripts/kconfig $@

else
# ===========================================================================
# Build targets only - this includes vmlinux, arch specific targets, clean
# targets and others. In general all targets except *config targets.

ifeq ($(KBUILD_EXTMOD),)
# Additional helpers built in scripts/
# Carefully list dependencies so we do not try to build scripts twice
# in parallel
PHONY += scripts
scripts: scripts_basic include/config/auto.conf include/config/tristate.conf
	$(Q)$(MAKE) $(build)=$(@)

# Objects we will link into vmlinux / subdirs we need to visit
init-y		:= init/
drivers-y	:= drivers/ sound/ firmware/
net-y		:= net/
libs-y		:= lib/
core-y		:= usr/
endif # KBUILD_EXTMOD

ifeq ($(dot-config),1)
# Read in config
-include include/config/auto.conf

ifeq ($(KBUILD_EXTMOD),)
# Read in dependencies to all Kconfig* files, make sure to run
# oldconfig if changes are detected.
-include include/config/auto.conf.cmd

# To avoid any implicit rule to kick in, define an empty command
$(KCONFIG_CONFIG) include/config/auto.conf.cmd: ;

# If .config is newer than include/config/auto.conf, someone tinkered
# with it and forgot to run make oldconfig.
# if auto.conf.cmd is missing then we are probably in a cleaned tree so
# we execute the config step to be sure to catch updated Kconfig files
include/config/%.conf: $(KCONFIG_CONFIG) include/config/auto.conf.cmd
	$(Q)$(MAKE) -f $(srctree)/Makefile silentoldconfig
else
# external modules needs include/generated/autoconf.h and include/config/auto.conf
# but do not care if they are up-to-date. Use auto.conf to trigger the test
PHONY += include/config/auto.conf

include/config/auto.conf:
	$(Q)test -e include/generated/autoconf.h -a -e $@ || (		\
	echo;								\
	echo "  ERROR: Kernel configuration is invalid.";		\
	echo "         include/generated/autoconf.h or $@ are missing.";\
	echo "         Run 'make oldconfig && make prepare' on kernel src to fix it.";	\
	echo;								\
	/bin/false)

endif # KBUILD_EXTMOD

else
# Dummy target needed, because used as prerequisite
include/config/auto.conf: ;
endif # $(dot-config)

# The all: target is the default when no target is given on the
# command line.
# This allow a user to issue only 'make' to build a kernel including modules
# Defaults to vmlinux, but the arch makefile usually adds further targets
all: vmlinux

ifdef CONFIG_CC_OPTIMIZE_FOR_SIZE
KBUILD_CFLAGS	+= -Os
else
KBUILD_CFLAGS	+= -O2
endif

include $(srctree)/arch/$(SRCARCH)/Makefile

ifneq ($(CONFIG_FRAME_WARN),0)
KBUILD_CFLAGS += $(call cc-option,-Wframe-larger-than=${CONFIG_FRAME_WARN})
endif

# Force gcc to behave correct even for buggy distributions
ifndef CONFIG_CC_STACKPROTECTOR
KBUILD_CFLAGS += $(call cc-option, -fno-stack-protector)
endif

ifdef CONFIG_FRAME_POINTER
KBUILD_CFLAGS	+= -fno-omit-frame-pointer -fno-optimize-sibling-calls
else
KBUILD_CFLAGS	+= -fomit-frame-pointer
endif

ifdef CONFIG_DEBUG_INFO
KBUILD_CFLAGS	+= -g
KBUILD_AFLAGS	+= -gdwarf-2
endif

ifdef CONFIG_DEBUG_INFO_REDUCED
KBUILD_CFLAGS 	+= $(call cc-option, -femit-struct-debug-baseonly)
endif

ifdef CONFIG_FUNCTION_TRACER
KBUILD_CFLAGS	+= -pg
endif

# We trigger additional mismatches with less inlining
ifdef CONFIG_DEBUG_SECTION_MISMATCH
KBUILD_CFLAGS += $(call cc-option, -fno-inline-functions-called-once)
endif

# arch Makefile may override CC so keep this after arch Makefile is included
NOSTDINC_FLAGS += -nostdinc -isystem $(shell $(CC) -print-file-name=include)
CHECKFLAGS     += $(NOSTDINC_FLAGS)

# warn about C99 declaration after statement
KBUILD_CFLAGS += $(call cc-option,-Wdeclaration-after-statement,)

# disable pointer signed / unsigned warnings in gcc 4.0
KBUILD_CFLAGS += $(call cc-option,-Wno-pointer-sign,)

# disable invalid "can't wrap" optimizations for signed / pointers
KBUILD_CFLAGS	+= $(call cc-option,-fno-strict-overflow)

# conserve stack if available
KBUILD_CFLAGS   += $(call cc-option,-fconserve-stack)

# Add user supplied CPPFLAGS, AFLAGS and CFLAGS as the last assignments
# But warn user when we do so
warn-assign = \
$(warning "WARNING: Appending $$K$(1) ($(K$(1))) from $(origin K$(1)) to kernel $$$(1)")

ifneq ($(KCPPFLAGS),)
        $(call warn-assign,CPPFLAGS)
        KBUILD_CPPFLAGS += $(KCPPFLAGS)
endif
ifneq ($(KAFLAGS),)
        $(call warn-assign,AFLAGS)
        KBUILD_AFLAGS += $(KAFLAGS)
endif
ifneq ($(KCFLAGS),)
        $(call warn-assign,CFLAGS)
        KBUILD_CFLAGS += $(KCFLAGS)
endif

# Use --build-id when available.
LDFLAGS_BUILD_ID = $(patsubst -Wl$(comma)%,%,\
			      $(call cc-ldoption, -Wl$(comma)--build-id,))
KBUILD_LDFLAGS_MODULE += $(LDFLAGS_BUILD_ID)
LDFLAGS_vmlinux += $(LDFLAGS_BUILD_ID)

ifeq ($(CONFIG_STRIP_ASM_SYMS),y)
LDFLAGS_vmlinux	+= $(call ld-option, -X,)
endif

# Default kernel image to build when no specific target is given.
# KBUILD_IMAGE may be overruled on the command line or
# set in the environment
# Also any assignments in arch/$(ARCH)/Makefile take precedence over
# this default value
export KBUILD_IMAGE ?= vmlinux

#
# INSTALL_PATH specifies where to place the updated kernel and system map
# images. Default is /boot, but you can set it to other values
export	INSTALL_PATH ?= /boot

#
# INSTALL_MOD_PATH specifies a prefix to MODLIB for module directory
# relocations required by build roots.  This is not defined in the
# makefile but the argument can be passed to make if needed.
#

MODLIB	= $(INSTALL_MOD_PATH)/lib/modules/$(KERNELRELEASE)
export MODLIB

#
#  INSTALL_MOD_STRIP, if defined, will cause modules to be
#  stripped after they are installed.  If INSTALL_MOD_STRIP is '1', then
#  the default option --strip-debug will be used.  Otherwise,
#  INSTALL_MOD_STRIP will used as the options to the strip command.

ifdef INSTALL_MOD_STRIP
ifeq ($(INSTALL_MOD_STRIP),1)
mod_strip_cmd = $(STRIP) --strip-debug
else
mod_strip_cmd = $(STRIP) $(INSTALL_MOD_STRIP)
endif # INSTALL_MOD_STRIP=1
else
mod_strip_cmd = true
endif # INSTALL_MOD_STRIP
export mod_strip_cmd


ifeq ($(KBUILD_EXTMOD),)
core-y		+= kernel/ mm/ fs/ ipc/ security/ crypto/ block/

vmlinux-dirs	:= $(patsubst %/,%,$(filter %/, $(init-y) $(init-m) \
		     $(core-y) $(core-m) $(drivers-y) $(drivers-m) \
		     $(net-y) $(net-m) $(libs-y) $(libs-m)))

vmlinux-alldirs	:= $(sort $(vmlinux-dirs) $(patsubst %/,%,$(filter %/, \
		     $(init-n) $(init-) \
		     $(core-n) $(core-) $(drivers-n) $(drivers-) \
		     $(net-n)  $(net-)  $(libs-n)    $(libs-))))

init-y		:= $(patsubst %/, %/built-in.o, $(init-y))
core-y		:= $(patsubst %/, %/built-in.o, $(core-y))
drivers-y	:= $(patsubst %/, %/built-in.o, $(drivers-y))
net-y		:= $(patsubst %/, %/built-in.o, $(net-y))
libs-y1		:= $(patsubst %/, %/lib.a, $(libs-y))
libs-y2		:= $(patsubst %/, %/built-in.o, $(libs-y))
libs-y		:= $(libs-y1) $(libs-y2)

# Build vmlinux
# ---------------------------------------------------------------------------
# vmlinux is built from the objects selected by $(vmlinux-init) and
# $(vmlinux-main). Most are built-in.o files from top-level directories
# in the kernel tree, others are specified in arch/$(ARCH)/Makefile.
# Ordering when linking is important, and $(vmlinux-init) must be first.
#
# vmlinux
#   ^
#   |
#   +-< $(vmlinux-init)
#   |   +--< init/version.o + more
#   |
#   +--< $(vmlinux-main)
#   |    +--< driver/built-in.o mm/built-in.o + more
#   |
#   +-< kallsyms.o (see description in CONFIG_KALLSYMS section)
#
# vmlinux version (uname -v) cannot be updated during normal
# descending-into-subdirs phase since we do not yet know if we need to
# update vmlinux.
# Therefore this step is delayed until just before final link of vmlinux -
# except in the kallsyms case where it is done just before adding the
# symbols to the kernel.
#
# System.map is generated to document addresses of all kernel symbols

vmlinux-init := $(head-y) $(init-y)
vmlinux-main := $(core-y) $(libs-y) $(drivers-y) $(net-y)
vmlinux-all  := $(vmlinux-init) $(vmlinux-main)
vmlinux-lds  := arch/$(SRCARCH)/kernel/vmlinux.lds
export KBUILD_VMLINUX_OBJS := $(vmlinux-all)

# Rule to link vmlinux - also used during CONFIG_KALLSYMS
# May be overridden by arch/$(ARCH)/Makefile
quiet_cmd_vmlinux__ ?= LD      $@
      cmd_vmlinux__ ?= $(LD) $(LDFLAGS) $(LDFLAGS_vmlinux) -o $@ \
      -T $(vmlinux-lds) $(vmlinux-init)                          \
      --start-group $(vmlinux-main) --end-group                  \
      $(filter-out $(vmlinux-lds) $(vmlinux-init) $(vmlinux-main) vmlinux.o FORCE ,$^)

# Generate new vmlinux version
quiet_cmd_vmlinux_version = GEN     .version
      cmd_vmlinux_version = set -e;                     \
	if [ ! -r .version ]; then			\
	  rm -f .version;				\
	  echo 1 >.version;				\
	else						\
	  mv .version .old_version;			\
	  expr 0$$(cat .old_version) + 1 >.version;	\
	fi;						\
	$(MAKE) $(build)=init

# Generate System.map
quiet_cmd_sysmap = SYSMAP
      cmd_sysmap = $(CONFIG_SHELL) $(srctree)/scripts/mksysmap

# Link of vmlinux
# If CONFIG_KALLSYMS is set .version is already updated
# Generate System.map and verify that the content is consistent
# Use + in front of the vmlinux_version rule to silent warning with make -j2
# First command is ':' to allow us to use + in front of the rule
define rule_vmlinux__
	:
	$(if $(CONFIG_KALLSYMS),,+$(call cmd,vmlinux_version))

	$(call cmd,vmlinux__)
	$(Q)echo 'cmd_$@ := $(cmd_vmlinux__)' > $(@D)/.$(@F).cmd

	$(Q)$(if $($(quiet)cmd_sysmap),                                      \
	  echo '  $($(quiet)cmd_sysmap)  System.map' &&)                     \
	$(cmd_sysmap) $@ System.map;                                         \
	if [ $$? -ne 0 ]; then                                               \
		rm -f $@;                                                    \
		/bin/false;                                                  \
	fi;
	$(verify_kallsyms)
endef


ifdef CONFIG_KALLSYMS
# Generate section listing all symbols and add it into vmlinux $(kallsyms.o)
# It's a three stage process:
# o .tmp_vmlinux1 has all symbols and sections, but __kallsyms is
#   empty
#   Running kallsyms on that gives us .tmp_kallsyms1.o with
#   the right size - vmlinux version (uname -v) is updated during this step
# o .tmp_vmlinux2 now has a __kallsyms section of the right size,
#   but due to the added section, some addresses have shifted.
#   From here, we generate a correct .tmp_kallsyms2.o
# o The correct .tmp_kallsyms2.o is linked into the final vmlinux.
# o Verify that the System.map from vmlinux matches the map from
#   .tmp_vmlinux2, just in case we did not generate kallsyms correctly.
# o If CONFIG_KALLSYMS_EXTRA_PASS is set, do an extra pass using
#   .tmp_vmlinux3 and .tmp_kallsyms3.o.  This is only meant as a
#   temporary bypass to allow the kernel to be built while the
#   maintainers work out what went wrong with kallsyms.

ifdef CONFIG_KALLSYMS_EXTRA_PASS
last_kallsyms := 3
else
last_kallsyms := 2
endif

kallsyms.o := .tmp_kallsyms$(last_kallsyms).o

define verify_kallsyms
	$(Q)$(if $($(quiet)cmd_sysmap),                                      \
	  echo '  $($(quiet)cmd_sysmap)  .tmp_System.map' &&)                \
	  $(cmd_sysmap) .tmp_vmlinux$(last_kallsyms) .tmp_System.map
	$(Q)cmp -s System.map .tmp_System.map ||                             \
		(echo Inconsistent kallsyms data;                            \
		 echo Try setting CONFIG_KALLSYMS_EXTRA_PASS;                \
		 rm .tmp_kallsyms* ; /bin/false )
endef

# Update vmlinux version before link
# Use + in front of this rule to silent warning about make -j1
# First command is ':' to allow us to use + in front of this rule
cmd_ksym_ld = $(cmd_vmlinux__)
define rule_ksym_ld
	: 
	+$(call cmd,vmlinux_version)
	$(call cmd,vmlinux__)
	$(Q)echo 'cmd_$@ := $(cmd_vmlinux__)' > $(@D)/.$(@F).cmd
endef

# Generate .S file with all kernel symbols
quiet_cmd_kallsyms = KSYM    $@
      cmd_kallsyms = $(NM) -n $< | $(KALLSYMS) \
                     $(if $(CONFIG_KALLSYMS_ALL),--all-symbols) > $@

.tmp_kallsyms1.o .tmp_kallsyms2.o .tmp_kallsyms3.o: %.o: %.S scripts FORCE
	$(call if_changed_dep,as_o_S)

.tmp_kallsyms%.S: .tmp_vmlinux% $(KALLSYMS)
	$(call cmd,kallsyms)

# .tmp_vmlinux1 must be complete except kallsyms, so update vmlinux version
.tmp_vmlinux1: $(vmlinux-lds) $(vmlinux-all) FORCE
	$(call if_changed_rule,ksym_ld)

.tmp_vmlinux2: $(vmlinux-lds) $(vmlinux-all) .tmp_kallsyms1.o FORCE
	$(call if_changed,vmlinux__)

.tmp_vmlinux3: $(vmlinux-lds) $(vmlinux-all) .tmp_kallsyms2.o FORCE
	$(call if_changed,vmlinux__)

# Needs to visit scripts/ before $(KALLSYMS) can be used.
$(KALLSYMS): scripts ;

# Generate some data for debugging strange kallsyms problems
debug_kallsyms: .tmp_map$(last_kallsyms)

.tmp_map%: .tmp_vmlinux% FORCE
	($(OBJDUMP) -h $< | $(AWK) '/^ +[0-9]/{print $$4 " 0 " $$2}'; $(NM) $<) | sort > $@

.tmp_map3: .tmp_map2

.tmp_map2: .tmp_map1

endif # ifdef CONFIG_KALLSYMS

# Do modpost on a prelinked vmlinux. The finally linked vmlinux has
# relevant sections renamed as per the linker script.
quiet_cmd_vmlinux-modpost = LD      $@
      cmd_vmlinux-modpost = $(LD) $(LDFLAGS) -r -o $@                          \
	 $(vmlinux-init) --start-group $(vmlinux-main) --end-group             \
	 $(filter-out $(vmlinux-init) $(vmlinux-main) FORCE ,$^)
define rule_vmlinux-modpost
	:
	+$(call cmd,vmlinux-modpost)
	$(Q)$(MAKE) -f $(srctree)/scripts/Makefile.modpost $@
	$(Q)echo 'cmd_$@ := $(cmd_vmlinux-modpost)' > $(dot-target).cmd
endef

# vmlinux image - including updated kernel symbols
vmlinux: $(vmlinux-lds) $(vmlinux-init) $(vmlinux-main) vmlinux.o $(kallsyms.o) FORCE
ifdef CONFIG_HEADERS_CHECK
	$(Q)$(MAKE) -f $(srctree)/Makefile headers_check
endif
ifdef CONFIG_SAMPLES
	$(Q)$(MAKE) $(build)=samples
endif
ifdef CONFIG_BUILD_DOCSRC
	$(Q)$(MAKE) $(build)=Documentation
endif
	$(call vmlinux-modpost)
	$(call if_changed_rule,vmlinux__)
	$(Q)rm -f .old_version

# build vmlinux.o first to catch section mismatch errors early
ifdef CONFIG_KALLSYMS
.tmp_vmlinux1: vmlinux.o
endif

modpost-init := $(filter-out init/built-in.o, $(vmlinux-init))
vmlinux.o: $(modpost-init) $(vmlinux-main) FORCE
	$(call if_changed_rule,vmlinux-modpost)

# The actual objects are generated when descending, 
# make sure no implicit rule kicks in
$(sort $(vmlinux-init) $(vmlinux-main)) $(vmlinux-lds): $(vmlinux-dirs) ;

# Handle descending into subdirectories listed in $(vmlinux-dirs)
# Preset locale variables to speed up the build process. Limit locale
# tweaks to this spot to avoid wrong language settings when running
# make menuconfig etc.
# Error messages still appears in the original language

PHONY += $(vmlinux-dirs)
$(vmlinux-dirs): prepare scripts
	$(Q)$(MAKE) $(build)=$@

# Store (new) KERNELRELASE string in include/config/kernel.release
include/config/kernel.release: include/config/auto.conf FORCE
	$(Q)rm -f $@
	$(Q)echo "$(KERNELVERSION)$$($(CONFIG_SHELL) $(srctree)/scripts/setlocalversion $(srctree))" > $@


# Things we need to do before we recursively start building the kernel
# or the modules are listed in "prepare".
# A multi level approach is used. prepareN is processed before prepareN-1.
# archprepare is used in arch Makefiles and when processed asm symlink,
# version.h and scripts_basic is processed / created.

# Listed in dependency order
PHONY += prepare archprepare prepare0 prepare1 prepare2 prepare3

# prepare3 is used to check if we are building in a separate output directory,
# and if so do:
# 1) Check that make has not been executed in the kernel src $(srctree)
prepare3: include/config/kernel.release
ifneq ($(KBUILD_SRC),)
	@$(kecho) '  Using $(srctree) as source for kernel'
	$(Q)if [ -f $(srctree)/.config -o -d $(srctree)/include/config ]; then \
		echo "  $(srctree) is not clean, please run 'make mrproper'";\
		echo "  in the '$(srctree)' directory.";\
		/bin/false; \
	fi;
endif

# prepare2 creates a makefile if using a separate output directory
prepare2: prepare3 outputmakefile

prepare1: prepare2 include/linux/version.h include/generated/utsrelease.h \
                   include/config/auto.conf
	$(cmd_crmodverdir)

archprepare: prepare1 scripts_basic

prepare0: archprepare FORCE
	$(Q)$(MAKE) $(build)=.
	$(Q)$(MAKE) $(build)=. missing-syscalls

# All the preparing..
prepare: prepare0

# Generate some files
# ---------------------------------------------------------------------------

# KERNELRELEASE can change from a few different places, meaning version.h
# needs to be updated, so this check is forced on all builds

uts_len := 64
define filechk_utsrelease.h
	if [ `echo -n "$(KERNELRELEASE)" | wc -c ` -gt $(uts_len) ]; then \
	  echo '"$(KERNELRELEASE)" exceeds $(uts_len) characters' >&2;    \
	  exit 1;                                                         \
	fi;                                                               \
	(echo \#define UTS_RELEASE \"$(KERNELRELEASE)\";)
endef

define filechk_version.h
	(echo \#define LINUX_VERSION_CODE $(shell                             \
	expr $(VERSION) \* 65536 + $(PATCHLEVEL) \* 256 + $(SUBLEVEL));     \
	echo '#define KERNEL_VERSION(a,b,c) (((a) << 16) + ((b) << 8) + (c))';)
endef

include/linux/version.h: $(srctree)/Makefile FORCE
	$(call filechk,version.h)

include/generated/utsrelease.h: include/config/kernel.release FORCE
	$(call filechk,utsrelease.h)

PHONY += headerdep
headerdep:
	$(Q)find include/ -name '*.h' | xargs --max-args 1 scripts/headerdep.pl

# ---------------------------------------------------------------------------

PHONY += depend dep
depend dep:
	@echo '*** Warning: make $@ is unnecessary now.'

# ---------------------------------------------------------------------------
# Firmware install
INSTALL_FW_PATH=$(INSTALL_MOD_PATH)/lib/firmware
export INSTALL_FW_PATH

PHONY += firmware_install
firmware_install: FORCE
	@mkdir -p $(objtree)/firmware
	$(Q)$(MAKE) -f $(srctree)/scripts/Makefile.fwinst obj=firmware __fw_install

# ---------------------------------------------------------------------------
# Kernel headers

#Default location for installed headers
export INSTALL_HDR_PATH = $(objtree)/usr

hdr-inst := -rR -f $(srctree)/scripts/Makefile.headersinst obj

# If we do an all arch process set dst to asm-$(hdr-arch)
hdr-dst = $(if $(KBUILD_HEADERS), dst=include/asm-$(hdr-arch), dst=include/asm)

PHONY += __headers
__headers: include/linux/version.h scripts_basic FORCE
	$(Q)$(MAKE) $(build)=scripts scripts/unifdef

PHONY += headers_install_all
headers_install_all:
	$(Q)$(CONFIG_SHELL) $(srctree)/scripts/headers.sh install

PHONY += headers_install
headers_install: __headers
	$(if $(wildcard $(srctree)/arch/$(hdr-arch)/include/asm/Kbuild),, \
	$(error Headers not exportable for the $(SRCARCH) architecture))
	$(Q)$(MAKE) $(hdr-inst)=include
	$(Q)$(MAKE) $(hdr-inst)=arch/$(hdr-arch)/include/asm $(hdr-dst)

PHONY += headers_check_all
headers_check_all: headers_install_all
	$(Q)$(CONFIG_SHELL) $(srctree)/scripts/headers.sh check

PHONY += headers_check
headers_check: headers_install
	$(Q)$(MAKE) $(hdr-inst)=include HDRCHECK=1
	$(Q)$(MAKE) $(hdr-inst)=arch/$(hdr-arch)/include/asm $(hdr-dst) HDRCHECK=1

# ---------------------------------------------------------------------------
# Modules

ifdef CONFIG_MODULES

# By default, build modules as well

all: modules

#	Build modules
#
#	A module can be listed more than once in obj-m resulting in
#	duplicate lines in modules.order files.  Those are removed
#	using awk while concatenating to the final file.

PHONY += modules
modules: $(vmlinux-dirs) $(if $(KBUILD_BUILTIN),vmlinux) modules.builtin
	$(Q)$(AWK) '!x[$$0]++' $(vmlinux-dirs:%=$(objtree)/%/modules.order) > $(objtree)/modules.order
	@$(kecho) '  Building modules, stage 2.';
	$(Q)$(MAKE) -f $(srctree)/scripts/Makefile.modpost
	$(Q)$(MAKE) -f $(srctree)/scripts/Makefile.fwinst obj=firmware __fw_modbuild

modules.builtin: $(vmlinux-dirs:%=%/modules.builtin)
	$(Q)$(AWK) '!x[$$0]++' $^ > $(objtree)/modules.builtin

%/modules.builtin: include/config/auto.conf
	$(Q)$(MAKE) $(modbuiltin)=$*


# Target to prepare building external modules
PHONY += modules_prepare
modules_prepare: prepare scripts

# Target to install modules
PHONY += modules_install
modules_install: _modinst_ _modinst_post

PHONY += _modinst_
_modinst_:
	@if [ -z "`$(DEPMOD) -V 2>/dev/null | grep module-init-tools`" ]; then \
		echo "Warning: you may need to install module-init-tools"; \
		echo "See http://www.codemonkey.org.uk/docs/post-halloween-2.6.txt";\
		sleep 1; \
	fi
	@rm -rf $(MODLIB)/kernel
	@rm -f $(MODLIB)/source
	@mkdir -p $(MODLIB)/kernel
	@ln -s $(srctree) $(MODLIB)/source
	@if [ ! $(objtree) -ef  $(MODLIB)/build ]; then \
		rm -f $(MODLIB)/build ; \
		ln -s $(objtree) $(MODLIB)/build ; \
	fi
	@cp -f $(objtree)/modules.order $(MODLIB)/
	@cp -f $(objtree)/modules.builtin $(MODLIB)/
	$(Q)$(MAKE) -f $(srctree)/scripts/Makefile.modinst

# This depmod is only for convenience to give the initial
# boot a modules.dep even before / is mounted read-write.  However the
# boot script depmod is the master version.
PHONY += _modinst_post
_modinst_post: _modinst_
	$(Q)$(MAKE) -f $(srctree)/scripts/Makefile.fwinst obj=firmware __fw_modinst
	$(call cmd,depmod)

else # CONFIG_MODULES

# Modules not configured
# ---------------------------------------------------------------------------

modules modules_install: FORCE
	@echo
	@echo "The present kernel configuration has modules disabled."
	@echo "Type 'make config' and enable loadable module support."
	@echo "Then build a kernel with module support enabled."
	@echo
	@exit 1

endif # CONFIG_MODULES

###
# Cleaning is done on three levels.
# make clean     Delete most generated files
#                Leave enough to build external modules
# make mrproper  Delete the current configuration, and all generated files
# make distclean Remove editor backup files, patch leftover files and the like

# Directories & files removed with 'make clean'
CLEAN_DIRS  += $(MODVERDIR)
CLEAN_FILES +=	vmlinux System.map \
                .tmp_kallsyms* .tmp_version .tmp_vmlinux* .tmp_System.map

# Directories & files removed with 'make mrproper'
MRPROPER_DIRS  += include/config usr/include include/generated
MRPROPER_FILES += .config .config.old .version .old_version             \
                  include/linux/version.h                               \
		  Module.symvers tags TAGS cscope*

# clean - Delete most, but leave enough to build external modules
#
clean: rm-dirs  := $(CLEAN_DIRS)
clean: rm-files := $(CLEAN_FILES)
clean-dirs      := $(addprefix _clean_,$(srctree) $(vmlinux-alldirs) Documentation)

PHONY += $(clean-dirs) clean archclean
$(clean-dirs):
	$(Q)$(MAKE) $(clean)=$(patsubst _clean_%,%,$@)

clean: archclean $(clean-dirs)
	$(call cmd,rmdirs)
	$(call cmd,rmfiles)
	@find . $(RCS_FIND_IGNORE) \
		\( -name '*.[oas]' -o -name '*.ko' -o -name '.*.cmd' \
		-o -name '.*.d' -o -name '.*.tmp' -o -name '*.mod.c' \
		-o -name '*.symtypes' -o -name 'modules.order' \
		-o -name modules.builtin -o -name '.tmp_*.o.*' \
		-o -name '*.gcno' \) -type f -print | xargs rm -f

# mrproper - Delete all generated files, including .config
#
mrproper: rm-dirs  := $(wildcard $(MRPROPER_DIRS))
mrproper: rm-files := $(wildcard $(MRPROPER_FILES))
mrproper-dirs      := $(addprefix _mrproper_,Documentation/DocBook scripts)

PHONY += $(mrproper-dirs) mrproper archmrproper
$(mrproper-dirs):
	$(Q)$(MAKE) $(clean)=$(patsubst _mrproper_%,%,$@)

mrproper: clean archmrproper $(mrproper-dirs)
	$(call cmd,rmdirs)
	$(call cmd,rmfiles)

# distclean
#
PHONY += distclean

distclean: mrproper
	@find $(srctree) $(RCS_FIND_IGNORE) \
		\( -name '*.orig' -o -name '*.rej' -o -name '*~' \
		-o -name '*.bak' -o -name '#*#' -o -name '.*.orig' \
		-o -name '.*.rej' -o -size 0 \
		-o -name '*%' -o -name '.*.cmd' -o -name 'core' \) \
		-type f -print | xargs rm -f


# Packaging of the kernel to various formats
# ---------------------------------------------------------------------------
# rpm target kept for backward compatibility
package-dir	:= $(srctree)/scripts/package

%src-pkg: FORCE
	$(Q)$(MAKE) $(build)=$(package-dir) $@
%pkg: include/config/kernel.release FORCE
	$(Q)$(MAKE) $(build)=$(package-dir) $@
rpm: include/config/kernel.release FORCE
	$(Q)$(MAKE) $(build)=$(package-dir) $@


# Brief documentation of the typical targets used
# ---------------------------------------------------------------------------

boards := $(wildcard $(srctree)/arch/$(SRCARCH)/configs/*_defconfig)
boards := $(notdir $(boards))
board-dirs := $(dir $(wildcard $(srctree)/arch/$(SRCARCH)/configs/*/*_defconfig))
board-dirs := $(sort $(notdir $(board-dirs:/=)))

help:
	@echo  'Cleaning targets:'
	@echo  '  clean		  - Remove most generated files but keep the config and'
	@echo  '                    enough build support to build external modules'
	@echo  '  mrproper	  - Remove all generated files + config + various backup files'
	@echo  '  distclean	  - mrproper + remove editor backup and patch files'
	@echo  ''
	@echo  'Configuration targets:'
	@$(MAKE) -f $(srctree)/scripts/kconfig/Makefile help
	@echo  ''
	@echo  'Other generic targets:'
	@echo  '  all		  - Build all targets marked with [*]'
	@echo  '* vmlinux	  - Build the bare kernel'
	@echo  '* modules	  - Build all modules'
	@echo  '  modules_install - Install all modules to INSTALL_MOD_PATH (default: /)'
	@echo  '  firmware_install- Install all firmware to INSTALL_FW_PATH'
	@echo  '                    (default: $$(INSTALL_MOD_PATH)/lib/firmware)'
	@echo  '  dir/            - Build all files in dir and below'
	@echo  '  dir/file.[oisS] - Build specified target only'
	@echo  '  dir/file.lst    - Build specified mixed source/assembly target only'
	@echo  '                    (requires a recent binutils and recent build (System.map))'
	@echo  '  dir/file.ko     - Build module including final link'
	@echo  '  modules_prepare - Set up for building external modules'
	@echo  '  tags/TAGS	  - Generate tags file for editors'
	@echo  '  cscope	  - Generate cscope index'
	@echo  '  kernelrelease	  - Output the release version string'
	@echo  '  kernelversion	  - Output the version stored in Makefile'
	@echo  '  headers_install - Install sanitised kernel headers to INSTALL_HDR_PATH'; \
	 echo  '                    (default: $(INSTALL_HDR_PATH))'; \
	 echo  ''
	@echo  'Static analysers'
	@echo  '  checkstack      - Generate a list of stack hogs'
	@echo  '  namespacecheck  - Name space analysis on compiled kernel'
	@echo  '  versioncheck    - Sanity check on version.h usage'
	@echo  '  includecheck    - Check for duplicate included header files'
	@echo  '  export_report   - List the usages of all exported symbols'
	@echo  '  headers_check   - Sanity check on exported headers'
	@echo  '  headerdep       - Detect inclusion cycles in headers'
	@$(MAKE) -f $(srctree)/scripts/Makefile.help checker-help
	@echo  ''
	@echo  'Kernel packaging:'
	@$(MAKE) $(build)=$(package-dir) help
	@echo  ''
	@echo  'Documentation targets:'
	@$(MAKE) -f $(srctree)/Documentation/DocBook/Makefile dochelp
	@echo  ''
	@echo  'Architecture specific targets ($(SRCARCH)):'
	@$(if $(archhelp),$(archhelp),\
		echo '  No architecture specific help defined for $(SRCARCH)')
	@echo  ''
	@$(if $(boards), \
		$(foreach b, $(boards), \
		printf "  %-24s - Build for %s\\n" $(b) $(subst _defconfig,,$(b));) \
		echo '')
	@$(if $(board-dirs), \
		$(foreach b, $(board-dirs), \
		printf "  %-16s - Show %s-specific targets\\n" help-$(b) $(b);) \
		printf "  %-16s - Show all of the above\\n" help-boards; \
		echo '')

	@echo  '  make V=0|1 [targets] 0 => quiet build (default), 1 => verbose build'
	@echo  '  make V=2   [targets] 2 => give reason for rebuild of target'
	@echo  '  make O=dir [targets] Locate all output files in "dir", including .config'
	@echo  '  make C=1   [targets] Check all c source with $$CHECK (sparse by default)'
	@echo  '  make C=2   [targets] Force check of all c source with $$CHECK'
	@echo  ''
	@echo  'Execute "make" or "make all" to build all targets marked with [*] '
	@echo  'For further info see the ./README file'


help-board-dirs := $(addprefix help-,$(board-dirs))

help-boards: $(help-board-dirs)

boards-per-dir = $(notdir $(wildcard $(srctree)/arch/$(SRCARCH)/configs/$*/*_defconfig))

$(help-board-dirs): help-%:
	@echo  'Architecture specific targets ($(SRCARCH) $*):'
	@$(if $(boards-per-dir), \
		$(foreach b, $(boards-per-dir), \
		printf "  %-24s - Build for %s\\n" $*/$(b) $(subst _defconfig,,$(b));) \
		echo '')


# Documentation targets
# ---------------------------------------------------------------------------
%docs: scripts_basic FORCE
	$(Q)$(MAKE) $(build)=Documentation/DocBook $@

else # KBUILD_EXTMOD

###
# External module support.
# When building external modules the kernel used as basis is considered
# read-only, and no consistency checks are made and the make
# system is not used on the basis kernel. If updates are required
# in the basis kernel ordinary make commands (without M=...) must
# be used.
#
# The following are the only valid targets when building external
# modules.
# make M=dir clean     Delete all automatically generated files
# make M=dir modules   Make all modules in specified dir
# make M=dir	       Same as 'make M=dir modules'
# make M=dir modules_install
#                      Install the modules built in the module directory
#                      Assumes install directory is already created

# We are always building modules
KBUILD_MODULES := 1
PHONY += crmodverdir
crmodverdir:
	$(cmd_crmodverdir)

PHONY += $(objtree)/Module.symvers
$(objtree)/Module.symvers:
	@test -e $(objtree)/Module.symvers || ( \
	echo; \
	echo "  WARNING: Symbol version dump $(objtree)/Module.symvers"; \
	echo "           is missing; modules will have no dependencies and modversions."; \
	echo )

module-dirs := $(addprefix _module_,$(KBUILD_EXTMOD))
PHONY += $(module-dirs) modules
$(module-dirs): crmodverdir $(objtree)/Module.symvers
	$(Q)$(MAKE) $(build)=$(patsubst _module_%,%,$@)

modules: $(module-dirs)
	@$(kecho) '  Building modules, stage 2.';
	$(Q)$(MAKE) -f $(srctree)/scripts/Makefile.modpost

PHONY += modules_install
modules_install: _emodinst_ _emodinst_post

install-dir := $(if $(INSTALL_MOD_DIR),$(INSTALL_MOD_DIR),extra)
PHONY += _emodinst_
_emodinst_:
	$(Q)mkdir -p $(MODLIB)/$(install-dir)
	$(Q)$(MAKE) -f $(srctree)/scripts/Makefile.modinst

PHONY += _emodinst_post
_emodinst_post: _emodinst_
	$(call cmd,depmod)

clean-dirs := $(addprefix _clean_,$(KBUILD_EXTMOD))

PHONY += $(clean-dirs) clean
$(clean-dirs):
	$(Q)$(MAKE) $(clean)=$(patsubst _clean_%,%,$@)

clean:	rm-dirs := $(MODVERDIR)
clean: rm-files := $(KBUILD_EXTMOD)/Module.symvers \
                   $(KBUILD_EXTMOD)/modules.order \
                   $(KBUILD_EXTMOD)/modules.builtin
clean: $(clean-dirs)
	$(call cmd,rmdirs)
	$(call cmd,rmfiles)
	@find $(KBUILD_EXTMOD) $(RCS_FIND_IGNORE) \
		\( -name '*.[oas]' -o -name '*.ko' -o -name '.*.cmd' \
		-o -name '.*.d' -o -name '.*.tmp' -o -name '*.mod.c' \
		-o -name '*.gcno' \) -type f -print | xargs rm -f

help:
	@echo  '  Building external modules.'
	@echo  '  Syntax: make -C path/to/kernel/src M=$$PWD target'
	@echo  ''
	@echo  '  modules         - default target, build the module(s)'
	@echo  '  modules_install - install the module'
	@echo  '  clean           - remove generated files in module directory only'
	@echo  ''

# Dummies...
PHONY += prepare scripts
prepare: ;
scripts: ;
endif # KBUILD_EXTMOD

# Generate tags for editors
# ---------------------------------------------------------------------------
quiet_cmd_tags = GEN     $@
      cmd_tags = $(CONFIG_SHELL) $(srctree)/scripts/tags.sh $@

tags TAGS cscope: FORCE
	$(call cmd,tags)

# Scripts to check various things for consistency
# ---------------------------------------------------------------------------

includecheck:
	find * $(RCS_FIND_IGNORE) \
		-name '*.[hcS]' -type f -print | sort \
		| xargs $(PERL) -w $(srctree)/scripts/checkincludes.pl

versioncheck:
	find * $(RCS_FIND_IGNORE) \
		-name '*.[hcS]' -type f -print | sort \
		| xargs $(PERL) -w $(srctree)/scripts/checkversion.pl

coccicheck:
	$(Q)$(CONFIG_SHELL) $(srctree)/scripts/$@

namespacecheck:
	$(PERL) $(srctree)/scripts/namespace.pl

export_report:
	$(PERL) $(srctree)/scripts/export_report.pl

endif #ifeq ($(config-targets),1)
endif #ifeq ($(mixed-targets),1)

PHONY += checkstack kernelrelease kernelversion

# UML needs a little special treatment here.  It wants to use the host
# toolchain, so needs $(SUBARCH) passed to checkstack.pl.  Everyone
# else wants $(ARCH), including people doing cross-builds, which means
# that $(SUBARCH) doesn't work here.
ifeq ($(ARCH), um)
CHECKSTACK_ARCH := $(SUBARCH)
else
CHECKSTACK_ARCH := $(ARCH)
endif
checkstack:
	$(OBJDUMP) -d vmlinux $$(find . -name '*.ko') | \
	$(PERL) $(src)/scripts/checkstack.pl $(CHECKSTACK_ARCH)

<<<<<<< HEAD
kernelrelease: include/config/kernel.release
	@echo $(KERNELRELEASE)
=======
kernelrelease:
	@echo "$(KERNELVERSION)$$($(CONFIG_SHELL) $(srctree)/scripts/setlocalversion $(srctree))"
>>>>>>> 053d8f66

kernelversion:
	@echo $(KERNELVERSION)

# Single targets
# ---------------------------------------------------------------------------
# Single targets are compatible with:
# - build with mixed source and output
# - build with separate output dir 'make O=...'
# - external modules
#
#  target-dir => where to store outputfile
#  build-dir  => directory in kernel source tree to use

ifeq ($(KBUILD_EXTMOD),)
        build-dir  = $(patsubst %/,%,$(dir $@))
        target-dir = $(dir $@)
else
        zap-slash=$(filter-out .,$(patsubst %/,%,$(dir $@)))
        build-dir  = $(KBUILD_EXTMOD)$(if $(zap-slash),/$(zap-slash))
        target-dir = $(if $(KBUILD_EXTMOD),$(dir $<),$(dir $@))
endif

%.s: %.c prepare scripts FORCE
	$(Q)$(MAKE) $(build)=$(build-dir) $(target-dir)$(notdir $@)
%.i: %.c prepare scripts FORCE
	$(Q)$(MAKE) $(build)=$(build-dir) $(target-dir)$(notdir $@)
%.o: %.c prepare scripts FORCE
	$(Q)$(MAKE) $(build)=$(build-dir) $(target-dir)$(notdir $@)
%.lst: %.c prepare scripts FORCE
	$(Q)$(MAKE) $(build)=$(build-dir) $(target-dir)$(notdir $@)
%.s: %.S prepare scripts FORCE
	$(Q)$(MAKE) $(build)=$(build-dir) $(target-dir)$(notdir $@)
%.o: %.S prepare scripts FORCE
	$(Q)$(MAKE) $(build)=$(build-dir) $(target-dir)$(notdir $@)
%.symtypes: %.c prepare scripts FORCE
	$(Q)$(MAKE) $(build)=$(build-dir) $(target-dir)$(notdir $@)

# Modules
/: prepare scripts FORCE
	$(cmd_crmodverdir)
	$(Q)$(MAKE) KBUILD_MODULES=$(if $(CONFIG_MODULES),1) \
	$(build)=$(build-dir)
%/: prepare scripts FORCE
	$(cmd_crmodverdir)
	$(Q)$(MAKE) KBUILD_MODULES=$(if $(CONFIG_MODULES),1) \
	$(build)=$(build-dir)
%.ko: prepare scripts FORCE
	$(cmd_crmodverdir)
	$(Q)$(MAKE) KBUILD_MODULES=$(if $(CONFIG_MODULES),1)   \
	$(build)=$(build-dir) $(@:.ko=.o)
	$(Q)$(MAKE) -f $(srctree)/scripts/Makefile.modpost

# FIXME Should go into a make.lib or something 
# ===========================================================================

quiet_cmd_rmdirs = $(if $(wildcard $(rm-dirs)),CLEAN   $(wildcard $(rm-dirs)))
      cmd_rmdirs = rm -rf $(rm-dirs)

quiet_cmd_rmfiles = $(if $(wildcard $(rm-files)),CLEAN   $(wildcard $(rm-files)))
      cmd_rmfiles = rm -f $(rm-files)

# Run depmod only if we have System.map and depmod is executable
quiet_cmd_depmod = DEPMOD  $(KERNELRELEASE)
      cmd_depmod = \
	if [ -r System.map -a -x $(DEPMOD) ]; then                              \
		$(DEPMOD) -ae -F System.map                                     \
		$(if $(strip $(INSTALL_MOD_PATH)), -b $(INSTALL_MOD_PATH) )     \
		$(KERNELRELEASE);                                               \
	fi

# Create temporary dir for module support files
# clean it up only when building all modules
cmd_crmodverdir = $(Q)mkdir -p $(MODVERDIR) \
                  $(if $(KBUILD_MODULES),; rm -f $(MODVERDIR)/*)

a_flags = -Wp,-MD,$(depfile) $(KBUILD_AFLAGS) $(AFLAGS_KERNEL) \
	  $(KBUILD_AFLAGS_KERNEL)                              \
	  $(NOSTDINC_FLAGS) $(LINUXINCLUDE) $(KBUILD_CPPFLAGS) \
	  $(modkern_aflags) $(EXTRA_AFLAGS) $(AFLAGS_$(basetarget).o)

quiet_cmd_as_o_S = AS      $@
cmd_as_o_S       = $(CC) $(a_flags) -c -o $@ $<

# read all saved command lines

targets := $(wildcard $(sort $(targets)))
cmd_files := $(wildcard .*.cmd $(foreach f,$(targets),$(dir $(f)).$(notdir $(f)).cmd))

ifneq ($(cmd_files),)
  $(cmd_files): ;	# Do not try to update included dependency files
  include $(cmd_files)
endif

# Shorthand for $(Q)$(MAKE) -f scripts/Makefile.clean obj=dir
# Usage:
# $(Q)$(MAKE) $(clean)=dir
clean := -f $(if $(KBUILD_SRC),$(srctree)/)scripts/Makefile.clean obj

endif	# skip-makefile

PHONY += FORCE
FORCE:

# Declare the contents of the .PHONY variable as phony.  We keep that
# information in a variable so we can use it in if_changed and friends.
.PHONY: $(PHONY)<|MERGE_RESOLUTION|>--- conflicted
+++ resolved
@@ -1,11 +1,7 @@
 VERSION = 2
 PATCHLEVEL = 6
 SUBLEVEL = 36
-<<<<<<< HEAD
-EXTRAVERSION = -rc1
-=======
 EXTRAVERSION = -rc3
->>>>>>> 053d8f66
 NAME = Sheep on Meth
 
 # *DOCUMENTATION*
@@ -1412,13 +1408,8 @@
 	$(OBJDUMP) -d vmlinux $$(find . -name '*.ko') | \
 	$(PERL) $(src)/scripts/checkstack.pl $(CHECKSTACK_ARCH)
 
-<<<<<<< HEAD
-kernelrelease: include/config/kernel.release
-	@echo $(KERNELRELEASE)
-=======
 kernelrelease:
 	@echo "$(KERNELVERSION)$$($(CONFIG_SHELL) $(srctree)/scripts/setlocalversion $(srctree))"
->>>>>>> 053d8f66
 
 kernelversion:
 	@echo $(KERNELVERSION)
