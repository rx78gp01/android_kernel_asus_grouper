/*
 * Copyright (C) ST-Ericsson SA 2011
 *
 * License Terms: GNU General Public License v2
 * Author: Mattias Wallin <mattias.wallin@stericsson.com> for ST-Ericsson
 */
#include <linux/io.h>
#include <linux/errno.h>
#include <linux/clksrc-dbx500-prcmu.h>
#include <linux/of.h>

#include <asm/smp_twd.h>

#include <plat/mtu.h>

#include <mach/setup.h>
#include <mach/hardware.h>
#include <mach/irqs.h>

#ifdef CONFIG_HAVE_ARM_TWD
static DEFINE_TWD_LOCAL_TIMER(u5500_twd_local_timer,
			      U5500_TWD_BASE, IRQ_LOCALTIMER);
static DEFINE_TWD_LOCAL_TIMER(u8500_twd_local_timer,
			      U8500_TWD_BASE, IRQ_LOCALTIMER);

static void __init ux500_twd_init(void)
{
	struct twd_local_timer *twd_local_timer;
	int err;

	twd_local_timer = cpu_is_u5500() ? &u5500_twd_local_timer :
					   &u8500_twd_local_timer;

	if (of_have_populated_dt())
		twd_local_timer_of_register();
	else {
		err = twd_local_timer_register(twd_local_timer);
		if (err)
			pr_err("twd_local_timer_register failed %d\n", err);
	}
}
#else
#define ux500_twd_init()	do { } while(0)
#endif

#ifdef CONFIG_HAVE_ARM_TWD
static DEFINE_TWD_LOCAL_TIMER(u5500_twd_local_timer,
			      U5500_TWD_BASE, IRQ_LOCALTIMER);
static DEFINE_TWD_LOCAL_TIMER(u8500_twd_local_timer,
			      U8500_TWD_BASE, IRQ_LOCALTIMER);

static void __init ux500_twd_init(void)
{
	struct twd_local_timer *twd_local_timer;
	int err;

	twd_local_timer = cpu_is_u5500() ? &u5500_twd_local_timer :
					   &u8500_twd_local_timer;

	err = twd_local_timer_register(twd_local_timer);
	if (err)
		pr_err("twd_local_timer_register failed %d\n", err);
}
#else
#define ux500_twd_init()	do { } while(0)
#endif

static void __init ux500_timer_init(void)
{
	void __iomem *mtu_timer_base;
	void __iomem *prcmu_timer_base;
	int err;

	if (cpu_is_u5500()) {
<<<<<<< HEAD
		mtu_timer_base = __io_address(U5500_MTU0_BASE);
		prcmu_timer_base = __io_address(U5500_PRCMU_TIMER_3_BASE);
	} else if (cpu_is_u8500()) {
		mtu_timer_base = __io_address(U8500_MTU0_BASE);
=======
		mtu_base = __io_address(U5500_MTU0_BASE);
		prcmu_timer_base = __io_address(U5500_PRCMU_TIMER_3_BASE);
	} else if (cpu_is_u8500()) {
		mtu_base = __io_address(U8500_MTU0_BASE);
>>>>>>> e3b1d3dc
		prcmu_timer_base = __io_address(U8500_PRCMU_TIMER_4_BASE);
	} else {
		ux500_unknown_soc();
	}

	/*
	 * Here we register the timerblocks active in the system.
	 * Localtimers (twd) is started when both cpu is up and running.
	 * MTU register a clocksource, clockevent and sched_clock.
	 * Since the MTU is located in the VAPE power domain
	 * it will be cleared in sleep which makes it unsuitable.
	 * We however need it as a timer tick (clockevent)
	 * during boot to calibrate delay until twd is started.
	 * RTC-RTT have problems as timer tick during boot since it is
	 * depending on delay which is not yet calibrated. RTC-RTT is in the
	 * always-on powerdomain and is used as clockevent instead of twd when
	 * sleeping.
	 * The PRCMU timer 4(3 for DB5500) register a clocksource and
	 * sched_clock with higher rating then MTU since is always-on.
	 *
	 */

	nmdk_timer_init(mtu_timer_base);
	clksrc_dbx500_prcmu_init(prcmu_timer_base);
	ux500_twd_init();
}

static void ux500_timer_reset(void)
{
	nmdk_clkevt_reset();
	nmdk_clksrc_reset();
}

struct sys_timer ux500_timer = {
	.init		= ux500_timer_init,
	.resume		= ux500_timer_reset,
};<|MERGE_RESOLUTION|>--- conflicted
+++ resolved
@@ -72,17 +72,10 @@
 	int err;
 
 	if (cpu_is_u5500()) {
-<<<<<<< HEAD
 		mtu_timer_base = __io_address(U5500_MTU0_BASE);
 		prcmu_timer_base = __io_address(U5500_PRCMU_TIMER_3_BASE);
 	} else if (cpu_is_u8500()) {
 		mtu_timer_base = __io_address(U8500_MTU0_BASE);
-=======
-		mtu_base = __io_address(U5500_MTU0_BASE);
-		prcmu_timer_base = __io_address(U5500_PRCMU_TIMER_3_BASE);
-	} else if (cpu_is_u8500()) {
-		mtu_base = __io_address(U8500_MTU0_BASE);
->>>>>>> e3b1d3dc
 		prcmu_timer_base = __io_address(U8500_PRCMU_TIMER_4_BASE);
 	} else {
 		ux500_unknown_soc();
