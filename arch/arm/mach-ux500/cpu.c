--- conflicted
+++ resolved
@@ -67,7 +67,6 @@
 	clk_init();
 }
 
-<<<<<<< HEAD
 static const char * __init ux500_get_machine(void)
 {
 	return kasprintf(GFP_KERNEL, "DB%4x", dbx500_partnumber());
@@ -137,10 +136,9 @@
 
 	return parent;
 }
-=======
+
 struct arm_soc_desc ux500_soc_desc __initdata = {
 	.name		= "STE Ux500",
 	soc_smp_init_ops(ux500_soc_smp_init_ops)
 	soc_smp_ops(ux500_soc_smp_ops)
-};
->>>>>>> b6f18861
+};