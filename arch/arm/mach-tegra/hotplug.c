/*
 *  arch/arm/mach-tegra/hotplug.c
 *
 *  Copyright (C) 2010-2011 NVIDIA Corporation
 *
 * This program is free software; you can redistribute it and/or modify
 * it under the terms of the GNU General Public License version 2 as
 * published by the Free Software Foundation.
 */
#include <linux/kernel.h>
#include <linux/io.h>
#include <linux/smp.h>
#include <linux/cpu_pm.h>

#include <asm/cacheflush.h>
#include <asm/cp15.h>

#include <mach/iomap.h>

#include "gic.h"
#include "sleep.h"

#define CPU_CLOCK(cpu) (0x1<<(8+cpu))

#define CLK_RST_CONTROLLER_CLK_CPU_CMPLX \
	(IO_ADDRESS(TEGRA_CLK_RESET_BASE) + 0x4c)
#define CLK_RST_CONTROLLER_RST_CPU_CMPLX_SET \
	(IO_ADDRESS(TEGRA_CLK_RESET_BASE) + 0x340)
#define CLK_RST_CONTROLLER_RST_CPU_CMPLX_CLR \
	(IO_ADDRESS(TEGRA_CLK_RESET_BASE) + 0x344)

#ifdef CONFIG_ARCH_TEGRA_2x_SOC
/* For Tegra2 use the software-written value of the reset register for status.*/
#define CLK_RST_CONTROLLER_CPU_CMPLX_STATUS CLK_RST_CONTROLLER_RST_CPU_CMPLX_SET
#else
#define CLK_RST_CONTROLLER_CPU_CMPLX_STATUS \
	(IO_ADDRESS(TEGRA_CLK_RESET_BASE) + 0x470)
#endif

<<<<<<< HEAD
int platform_cpu_kill(unsigned int cpu)
{
	unsigned int reg;

	do {
		reg = readl(CLK_RST_CONTROLLER_CPU_CMPLX_STATUS);
		cpu_relax();
	} while (!(reg & (1<<cpu)));

	reg = readl(CLK_RST_CONTROLLER_CLK_CPU_CMPLX);
	writel(reg | CPU_CLOCK(cpu), CLK_RST_CONTROLLER_CLK_CPU_CMPLX);

	return 1;
}

void platform_cpu_die(unsigned int cpu)
=======
/*
 * platform-specific code to shutdown a CPU
 *
 * Called with IRQs disabled
 */
void tegra_cpu_die(unsigned int cpu)
>>>>>>> b6f18861
{
#ifdef CONFIG_ARCH_TEGRA_2x_SOC
	/* Flush the L1 data cache. */
	flush_cache_all();

	/* Place the current CPU in reset. */
	tegra2_hotplug_shutdown();
#else
	/* Disable GIC CPU interface for this CPU. */
	tegra_gic_cpu_disable();

	/* Tegra3 enters LPx states via WFI - do not propagate legacy IRQs
	   to CPU core to avoid fall through WFI; then GIC output will be
	   enabled, however at this time - CPU is dying - no interrupt should
	   have affinity to this CPU. */
	tegra_gic_pass_through_disable();

	/* Flush the L1 data cache. */
	flush_cache_all();

	/* Shut down the current CPU. */
	tegra3_hotplug_shutdown();
#endif

<<<<<<< HEAD
	/* Should never return here. */
	BUG();
}

int platform_cpu_disable(unsigned int cpu)
{
	/*
	 * we don't allow CPU 0 to be shutdown (it is still too special
	 * e.g. clock tick interrupts)
	 */
	return cpu == 0 ? -EPERM : 0;
=======
	if (spurious)
		pr_warn("CPU%u: %u spurious wakeup calls\n", cpu, spurious);
>>>>>>> b6f18861
}<|MERGE_RESOLUTION|>--- conflicted
+++ resolved
@@ -37,8 +37,7 @@
 	(IO_ADDRESS(TEGRA_CLK_RESET_BASE) + 0x470)
 #endif
 
-<<<<<<< HEAD
-int platform_cpu_kill(unsigned int cpu)
+int tegra_cpu_kill(unsigned int cpu)
 {
 	unsigned int reg;
 
@@ -53,15 +52,12 @@
 	return 1;
 }
 
-void platform_cpu_die(unsigned int cpu)
-=======
 /*
  * platform-specific code to shutdown a CPU
  *
  * Called with IRQs disabled
  */
 void tegra_cpu_die(unsigned int cpu)
->>>>>>> b6f18861
 {
 #ifdef CONFIG_ARCH_TEGRA_2x_SOC
 	/* Flush the L1 data cache. */
@@ -86,20 +82,6 @@
 	tegra3_hotplug_shutdown();
 #endif
 
-<<<<<<< HEAD
 	/* Should never return here. */
 	BUG();
-}
-
-int platform_cpu_disable(unsigned int cpu)
-{
-	/*
-	 * we don't allow CPU 0 to be shutdown (it is still too special
-	 * e.g. clock tick interrupts)
-	 */
-	return cpu == 0 ? -EPERM : 0;
-=======
-	if (spurious)
-		pr_warn("CPU%u: %u spurious wakeup calls\n", cpu, spurious);
->>>>>>> b6f18861
 }