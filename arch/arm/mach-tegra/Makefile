--- conflicted
+++ resolved
@@ -170,7 +170,6 @@
 obj-${CONFIG_MACH_P1852}               += board-p1852-sdhci.o
 
 # Enterprise
-<<<<<<< HEAD
 obj-${CONFIG_MACH_TEGRA_ENTERPRISE}     += board-enterprise.o
 obj-${CONFIG_MACH_TEGRA_ENTERPRISE}     += board-enterprise-panel.o
 obj-${CONFIG_MACH_TEGRA_ENTERPRISE}     += board-enterprise-pinmux.o
@@ -180,7 +179,6 @@
 obj-${CONFIG_MACH_TEGRA_ENTERPRISE}     += board-enterprise-baseband.o
 obj-${CONFIG_MACH_TEGRA_ENTERPRISE}     += board-enterprise-kbc.o
 obj-${CONFIG_MACH_TEGRA_ENTERPRISE}     += board-enterprise-sensors.o
-=======
 
 obj-${CONFIG_MACH_KAI}                  += board-kai.o
 obj-${CONFIG_MACH_KAI}                  += board-kai-kbc.o
@@ -190,5 +188,4 @@
 obj-${CONFIG_MACH_KAI}                  += board-kai-power.o
 obj-${CONFIG_MACH_KAI}                  += board-kai-sdhci.o
 obj-${CONFIG_MACH_KAI}                  += board-kai-sensors.o
-obj-y                                   += eeprom-wifi-mac.o
->>>>>>> 8e43f779
+obj-y                                   += eeprom-wifi-mac.o