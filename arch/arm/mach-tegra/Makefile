obj-y                                   += board-pinmux.o
obj-y                                   += ahb.o
obj-y                                   += apbio.o
obj-y                                   += common.o
obj-y                                   += board-info.o
obj-$(CONFIG_ARCH_TEGRA_2x_SOC)         += common-t2.o
obj-$(CONFIG_ARCH_TEGRA_3x_SOC)         += common-t3.o
obj-y                                   += io.o
obj-y                                   += irq.o
obj-$(CONFIG_TEGRA_GRHOST)              += syncpt.o
obj-y                                   += clock.o
obj-y                                   += timer.o
ifeq ($(CONFIG_ARCH_TEGRA_2x_SOC),y)
obj-y                                   += tegra2_clocks.o
obj-y                                   += timer-t2.o
else
obj-y                                   += tegra3_clocks.o
obj-y                                   += timer-t3.o
endif
obj-y                                   += pinmux.o
obj-y                                   += delay.o
obj-y                                   += pm.o
obj-$(CONFIG_TEGRA_WDT_RECOVERY)        += wdt-recovery.o
obj-$(CONFIG_PM_SLEEP)                  += pm-irq.o
obj-y                                   += gic.o
obj-y                                   += sleep.o
obj-$(CONFIG_ARCH_TEGRA_2x_SOC)         += sleep-t2.o
obj-$(CONFIG_ARCH_TEGRA_3x_SOC)         += sleep-t3.o
obj-y                                   += fuse.o
obj-y                                   += kfuse.o
obj-y                                   += csi.o
obj-$(CONFIG_TEGRA_SILICON_PLATFORM)    += tegra_odm_fuses.o
obj-y                                   += i2c_error_recovery.o
obj-$(CONFIG_TEGRA_LEGACY_AUDIO)        += tegra_i2s_audio.o
obj-$(CONFIG_TEGRA_LEGACY_AUDIO)        += tegra_spdif_audio.o
obj-y                                   += mc.o
obj-$(CONFIG_TEGRA_STAT_MON)            += tegra2_statmon.o
obj-$(CONFIG_USB_SUPPORT)               += usb_phy.o
obj-$(CONFIG_FIQ)                       += fiq.o
obj-$(CONFIG_TEGRA_PWM)                 += pwm.o
obj-$(CONFIG_TEGRA_ARB_SEMAPHORE)	+= arb_sema.o
obj-$(CONFIG_ARCH_TEGRA_2x_SOC)		+= powergate.o
ifeq ($(CONFIG_TEGRA_SILICON_PLATFORM),y)
obj-y                                   += dvfs.o
obj-$(CONFIG_ARCH_TEGRA_2x_SOC)         += tegra2_dvfs.o
obj-$(CONFIG_ARCH_TEGRA_3x_SOC)         += tegra3_dvfs.o
obj-$(CONFIG_ARCH_TEGRA_3x_SOC)         += latency_allowance.o
obj-$(CONFIG_TEGRA_EDP_LIMITS)          += edp.o
endif
ifeq ($(CONFIG_TEGRA_SILICON_PLATFORM),y)
obj-$(CONFIG_ARCH_TEGRA_2x_SOC)         += tegra2_speedo.o
obj-$(CONFIG_ARCH_TEGRA_3x_SOC)         += tegra3_speedo.o
obj-$(CONFIG_ARCH_TEGRA_3x_SOC)         += tegra3_actmon.o
endif
obj-$(CONFIG_ARCH_TEGRA_2x_SOC)         += tegra2_emc.o
obj-$(CONFIG_ARCH_TEGRA_3x_SOC)         += tegra3_emc.o
obj-$(CONFIG_ARCH_TEGRA_2x_SOC)		+= wakeups-t2.o
obj-$(CONFIG_ARCH_TEGRA_3x_SOC)		+= wakeups-t3.o
obj-$(CONFIG_ARCH_TEGRA_2x_SOC)		+= pm-t2.o
obj-$(CONFIG_ARCH_TEGRA_3x_SOC)         += pm-t3.o
obj-$(CONFIG_ARCH_TEGRA_2x_SOC)		+= pinmux-tegra20-tables.o
obj-$(CONFIG_ARCH_TEGRA_3x_SOC)		+= pinmux-tegra30-tables.o
obj-$(CONFIG_ARCH_TEGRA_3x_SOC)		+= board-dt-tegra30.o
obj-$(CONFIG_LOCAL_TIMERS)		+= localtimer.o
obj-$(CONFIG_SMP)                       += platsmp.o
obj-$(CONFIG_HOTPLUG_CPU)               += hotplug.o
obj-y                                   += headsmp.o
obj-y                                   += reset.o
obj-$(CONFIG_TEGRA_SYSTEM_DMA)          += dma.o
obj-$(CONFIG_CPU_FREQ)                  += cpu-tegra.o
ifeq ($(CONFIG_TEGRA_AUTO_HOTPLUG),y)
obj-$(CONFIG_ARCH_TEGRA_3x_SOC)         += cpu-tegra3.o
endif
obj-$(CONFIG_TEGRA_PCI)			+= pcie.o
obj-$(CONFIG_USB_SUPPORT)		+= usb_phy.o
ifeq ($(CONFIG_CPU_IDLE),y)
obj-y                                   += cpuidle.o
ifeq ($(CONFIG_PM_SLEEP),y)
obj-$(CONFIG_ARCH_TEGRA_2x_SOC)         += cpuidle-t2.o
obj-$(CONFIG_ARCH_TEGRA_3x_SOC)         += cpuidle-t3.o
endif
endif
ifeq ($(CONFIG_TEGRA_THERMAL_THROTTLE),y)
obj-$(CONFIG_ARCH_TEGRA_2x_SOC)         += tegra2_throttle.o
obj-$(CONFIG_ARCH_TEGRA_3x_SOC)         += tegra3_throttle.o
endif
obj-$(CONFIG_ARCH_TEGRA_3x_SOC)         += tegra3_thermal.o
obj-$(CONFIG_TEGRA_IOVMM)               += iovmm.o
obj-$(CONFIG_TEGRA_IOVMM_GART)          += iovmm-gart.o
obj-$(CONFIG_TEGRA_IOVMM_SMMU)          += iovmm-smmu.o
obj-$(CONFIG_DEBUG_ICEDCC)              += sysfs-dcc.o
obj-$(CONFIG_TEGRA_CLUSTER_CONTROL)     += sysfs-cluster.o
ifeq ($(CONFIG_TEGRA_MC_PROFILE),y)
obj-$(CONFIG_ARCH_TEGRA_2x_SOC)         += tegra2_mc.o
endif
obj-$(CONFIG_SENSORS_TEGRA_TSENSOR)     += tegra3_tsensor.o
obj-$(CONFIG_TEGRA_DYNAMIC_PWRDET)      += powerdetect.o
obj-$(CONFIG_TEGRA_USB_MODEM_POWER)     += tegra_usb_modem_power.o

obj-$(CONFIG_TEGRA_PCI)                 += pcie.o
obj-$(CONFIG_MACH_HARMONY)              += board-harmony.o
obj-$(CONFIG_MACH_HARMONY)              += board-harmony-kbc.o
obj-$(CONFIG_MACH_HARMONY)              += board-harmony-panel.o
obj-$(CONFIG_MACH_HARMONY)              += board-harmony-pinmux.o
obj-$(CONFIG_MACH_HARMONY)              += board-harmony-pcie.o
obj-$(CONFIG_MACH_HARMONY)              += board-harmony-power.o

obj-$(CONFIG_MACH_PAZ00)		+= board-paz00.o
obj-$(CONFIG_MACH_PAZ00)		+= board-paz00-pinmux.o

obj-$(CONFIG_MACH_SEABOARD)             += board-seaboard.o
obj-$(CONFIG_MACH_SEABOARD)             += board-seaboard-pinmux.o

obj-$(CONFIG_MACH_TEGRA_DT)             += board-dt-tegra20.o
obj-$(CONFIG_MACH_TEGRA_DT)             += board-harmony-pinmux.o
obj-$(CONFIG_MACH_TEGRA_DT)             += board-seaboard-pinmux.o
obj-$(CONFIG_MACH_TEGRA_DT)             += board-paz00-pinmux.o
obj-$(CONFIG_MACH_TEGRA_DT)             += board-trimslice-pinmux.o

obj-$(CONFIG_MACH_TRIMSLICE)            += board-trimslice.o
obj-$(CONFIG_MACH_TRIMSLICE)            += board-trimslice-pinmux.o

obj-${CONFIG_MACH_P852}                 += p852/

obj-$(CONFIG_MACH_VENTANA)              += board-ventana.o
obj-$(CONFIG_MACH_VENTANA)              += board-ventana-pinmux.o
obj-$(CONFIG_MACH_VENTANA)              += board-ventana-sdhci.o
obj-$(CONFIG_MACH_VENTANA)              += board-ventana-power.o
obj-$(CONFIG_MACH_VENTANA)              += board-ventana-panel.o
obj-$(CONFIG_MACH_VENTANA)              += board-ventana-sensors.o
obj-$(CONFIG_MACH_VENTANA)              += board-ventana-memory.o

# Aruba
obj-${CONFIG_MACH_ARUBA}                += board-aruba.o
obj-${CONFIG_MACH_ARUBA}                += board-aruba-panel.o
obj-${CONFIG_MACH_ARUBA}                += board-aruba-pinmux.o
obj-${CONFIG_MACH_ARUBA}                += board-aruba-power.o
obj-${CONFIG_MACH_ARUBA}                += board-aruba-sdhci.o
obj-${CONFIG_MACH_ARUBA}                += board-aruba-sensors.o

# Whistler
obj-${CONFIG_MACH_WHISTLER}             += board-whistler.o
obj-${CONFIG_MACH_WHISTLER}             += board-whistler-pinmux.o
obj-${CONFIG_MACH_WHISTLER}             += board-whistler-sdhci.o
obj-${CONFIG_MACH_WHISTLER}             += board-whistler-power.o
obj-${CONFIG_MACH_WHISTLER}             += board-whistler-panel.o
obj-${CONFIG_MACH_WHISTLER}             += board-whistler-sensors.o
obj-${CONFIG_MACH_WHISTLER}             += board-whistler-kbc.o
obj-${CONFIG_MACH_WHISTLER}             += board-whistler-baseband.o
obj-${CONFIG_MACH_WHISTLER}             += board-whistler-memory.o

# Cardhu
obj-${CONFIG_MACH_CARDHU}               += board-cardhu.o
obj-${CONFIG_MACH_CARDHU}               += board-cardhu-kbc.o
obj-${CONFIG_MACH_CARDHU}               += board-cardhu-panel.o
obj-${CONFIG_MACH_CARDHU}               += board-cardhu-pinmux.o
obj-${CONFIG_MACH_CARDHU}               += board-cardhu-power.o
obj-${CONFIG_MACH_CARDHU}               += board-cardhu-pm298-power-rails.o
obj-${CONFIG_MACH_CARDHU}               += board-cardhu-pm299-power-rails.o
obj-${CONFIG_MACH_CARDHU}               += board-cardhu-sdhci.o
obj-${CONFIG_MACH_CARDHU}               += board-cardhu-sensors.o
obj-${CONFIG_MACH_CARDHU}               += board-cardhu-memory.o
obj-${CONFIG_MACH_CARDHU}               += board-cardhu-powermon.o
obj-${CONFIG_MACH_CARDHU}               += baseband-xmm-power.o
obj-m += baseband-xmm-power2.o

<<<<<<< HEAD
obj-y                                   += board-touch-raydium_spi.o
=======
obj-${CONFIG_MACH_KAI}                  += board-touch-kai-synaptics-spi.o
>>>>>>> 32f15fa8

obj-${CONFIG_MACH_P1852}               += board-p1852.o
obj-${CONFIG_MACH_P1852}               += board-p1852-panel.o
obj-${CONFIG_MACH_P1852}               += board-p1852-pinmux.o
obj-${CONFIG_MACH_P1852}               += board-p1852-sdhci.o

# Enterprise
obj-${CONFIG_MACH_TEGRA_ENTERPRISE}     += board-enterprise.o
obj-${CONFIG_MACH_TEGRA_ENTERPRISE}     += board-enterprise-panel.o
obj-${CONFIG_MACH_TEGRA_ENTERPRISE}     += board-enterprise-pinmux.o
obj-${CONFIG_MACH_TEGRA_ENTERPRISE}     += board-enterprise-sdhci.o
obj-${CONFIG_MACH_TEGRA_ENTERPRISE}     += board-enterprise-memory.o
obj-${CONFIG_MACH_TEGRA_ENTERPRISE}     += board-enterprise-power.o
obj-${CONFIG_MACH_TEGRA_ENTERPRISE}     += board-enterprise-baseband.o
obj-${CONFIG_MACH_TEGRA_ENTERPRISE}     += board-enterprise-kbc.o
obj-${CONFIG_MACH_TEGRA_ENTERPRISE}     += board-enterprise-sensors.o

obj-${CONFIG_MACH_KAI}                  += board-kai.o
obj-${CONFIG_MACH_KAI}                  += board-kai-kbc.o
obj-${CONFIG_MACH_KAI}                  += board-kai-memory.o
obj-${CONFIG_MACH_KAI}                  += board-kai-panel.o
obj-${CONFIG_MACH_KAI}                  += board-kai-pinmux.o
obj-${CONFIG_MACH_KAI}                  += board-kai-power.o
obj-${CONFIG_MACH_KAI}                  += board-kai-sdhci.o
obj-${CONFIG_MACH_KAI}                  += board-kai-sensors.o
obj-y                                   += eeprom-wifi-mac.o<|MERGE_RESOLUTION|>--- conflicted
+++ resolved
@@ -164,11 +164,8 @@
 obj-${CONFIG_MACH_CARDHU}               += baseband-xmm-power.o
 obj-m += baseband-xmm-power2.o
 
-<<<<<<< HEAD
+obj-${CONFIG_MACH_KAI}                  += board-touch-kai-synaptics-spi.o
 obj-y                                   += board-touch-raydium_spi.o
-=======
-obj-${CONFIG_MACH_KAI}                  += board-touch-kai-synaptics-spi.o
->>>>>>> 32f15fa8
 
 obj-${CONFIG_MACH_P1852}               += board-p1852.o
 obj-${CONFIG_MACH_P1852}               += board-p1852-panel.o
