if ARCH_TEGRA

comment "NVIDIA Tegra options"

config ARCH_TEGRA_2x_SOC
	bool "Enable support for Tegra20 family"
	depends on !ARCH_TEGRA_3x_SOC
	select ARCH_TEGRA_HAS_PCIE
	select CPU_V7
	select ARM_GIC
	select ARM_SAVE_DEBUG_CONTEXT
	select ARCH_REQUIRE_GPIOLIB
	select USB_ARCH_HAS_EHCI if USB_SUPPORT
	select USB_ULPI if USB_SUPPORT
	select USB_ULPI_VIEWPORT if USB_SUPPORT
	select ARM_ERRATA_742230 if SMP
	select USB_ARCH_HAS_EHCI if USB_SUPPORT
	select USB_ULPI if USB_SUPPORT
	select USB_ULPI_VIEWPORT if USB_SUPPORT
	select ARCH_SUPPORTS_MSI if TEGRA_PCI
	select PCI_MSI if TEGRA_PCI
	select CPA
	help
	  Support for NVIDIA Tegra AP20 and T20 processors, based on the
	  ARM CortexA9MP CPU and the ARM PL310 L2 cache controller

config ARCH_TEGRA_3x_SOC
	bool "Enable support for Tegra30 family"
	select ARCH_TEGRA_HAS_PCIE
	select ARCH_TEGRA_HAS_SATA
	select ARCH_TEGRA_HAS_DUAL_3D
	select ARCH_TEGRA_HAS_DUAL_CPU_CLUSTERS
	select CPU_V7
	select ARM_GIC
	select ARM_SAVE_DEBUG_CONTEXT
	select GIC_SET_MULTIPLE_CPUS if SMP
	select ARCH_REQUIRE_GPIOLIB
	select USB_ARCH_HAS_EHCI if USB_SUPPORT
	select USB_ULPI if USB_SUPPORT
	select USB_ULPI_VIEWPORT if USB_SUPPORT
	select USE_OF
	select REPORT_PRESENT_CPUS if TEGRA_AUTO_HOTPLUG
	select ARCH_SUPPORTS_MSI if TEGRA_PCI
	select PCI_MSI if TEGRA_PCI
	select ARM_ERRATA_754322
	select TEGRA_LP2_ARM_TWD if HAVE_ARM_TWD && !TEGRA_RAIL_OFF_MULTIPLE_CPUS
	select CPA
	help
	  Support for NVIDIA Tegra T30 processor family, based on the
	  ARM CortexA9MP CPU and the ARM PL310 L2 cache controller

config ARCH_TEGRA_HAS_DUAL_3D
	bool

config ARCH_TEGRA_HAS_DUAL_CPU_CLUSTERS
	bool

config ARCH_TEGRA_HAS_PCIE
	bool

config ARCH_TEGRA_HAS_SATA
	bool

config TEGRA_PCI
	bool "PCIe host controller driver"
	select PCI
	depends on ARCH_TEGRA_HAS_PCIE
	help
	  Adds PCIe Host controller driver for tegra based systems

comment "Tegra board type"

config MACH_HARMONY
       bool "Harmony board"
       depends on ARCH_TEGRA_2x_SOC
       select MACH_HAS_SND_SOC_TEGRA_WM8903 if SND_SOC
       help
         Support for NVIDIA Harmony development platform

config MACH_VENTANA
       bool "Ventana board"
       depends on ARCH_TEGRA_2x_SOC
       help
         Support for NVIDIA Ventana development platform

config MACH_KAEN
       bool "Kaen board"
       depends on ARCH_TEGRA_2x_SOC
       select MACH_SEABOARD
       select MACH_HAS_SND_SOC_TEGRA_WM8903 if SND_SOC
       help
         Support for the Kaen version of Seaboard

config MACH_PAZ00
       bool "Paz00 board"
       depends on ARCH_TEGRA_2x_SOC
       help
         Support for the Toshiba AC100/Dynabook AZ netbook

config MACH_SEABOARD
       bool "Seaboard board"
       depends on ARCH_TEGRA_2x_SOC
       select MACH_HAS_SND_SOC_TEGRA_WM8903 if SND_SOC
       help
         Support for nVidia Seaboard development platform. It will
	 also be included for some of the derivative boards that
	 have large similarities with the seaboard design.

config MACH_TEGRA_DT
	bool "Generic Tegra20 board (FDT support)"
	depends on ARCH_TEGRA_2x_SOC
	select USE_OF
	help
	  Support for generic NVIDIA Tegra20 boards using Flattened Device Tree

config MACH_TRIMSLICE
       bool "TrimSlice board"
       depends on ARCH_TEGRA_2x_SOC
       select TEGRA_PCI
       help
         Support for CompuLab TrimSlice platform

config MACH_WARIO
       bool "Wario board"
       depends on ARCH_TEGRA_2x_SOC
       select MACH_SEABOARD
       help
         Support for the Wario version of Seaboard

config MACH_VENTANA
       bool "Ventana board"
       depends on ARCH_TEGRA_2x_SOC
       select MACH_TEGRA_DT
       help
         Support for the nVidia Ventana development platform

# Whistler

# Aruba

# Cardhu

# Enterprise

choice
       prompt "Tegra platform type"
       default TEGRA_SILICON_PLATFORM

config TEGRA_SILICON_PLATFORM
        bool "Silicon"
        help
          This enables support for a Tegra silicon platform.

config TEGRA_SIMULATION_PLATFORM
        bool "Simulation"
        help
          This enables support for a Tegra simulation platform.
          Select this only if you are an NVIDIA developer working
          on a simulation platform.

config TEGRA_FPGA_PLATFORM
        bool "FPGA"
        help
          This enables support for a Tegra FPGA platform.
          Select this only if you are an NVIDIA developer working
          on a FPGA platform.
endchoice

choice
        prompt "Low-level debug console UART"
        default TEGRA_DEBUG_UART_NONE

config TEGRA_DEBUG_UART_NONE
        bool "None"

config TEGRA_DEBUG_UARTA
        bool "UART-A"
	depends on DEBUG_LL

config TEGRA_DEBUG_UARTB
        bool "UART-B"
	depends on DEBUG_LL

config TEGRA_DEBUG_UARTC
        bool "UART-C"
	depends on DEBUG_LL

config TEGRA_DEBUG_UARTD
        bool "UART-D"
	depends on DEBUG_LL

config TEGRA_DEBUG_UARTE
        bool "UART-E"
	depends on DEBUG_LL
endchoice

config TEGRA_SYSTEM_DMA
	bool "Enable system DMA driver for NVIDIA Tegra SoCs"
	default y
	help
	  Adds system DMA functionality for NVIDIA Tegra SoCs, used by
	  several Tegra device drivers

config TEGRA_PWM
	tristate "Enable PWM driver"
	select HAVE_PWM
	help
	  Enable support for the Tegra PWM controller(s).

config TEGRA_EMC_SCALING_ENABLE
	bool "Enable scaling the memory frequency"
	depends on TEGRA_SILICON_PLATFORM
	default n

config TEGRA_CPU_DVFS
	bool "Enable voltage scaling on Tegra CPU"
	depends on TEGRA_SILICON_PLATFORM
	default y

config TEGRA_CORE_DVFS
	bool "Enable voltage scaling on Tegra core"
	depends on TEGRA_SILICON_PLATFORM
	depends on TEGRA_CPU_DVFS
	default y

config TEGRA_IOVMM_GART
	bool "Enable I/O virtual memory manager for GART"
	depends on ARCH_TEGRA_2x_SOC
	default y
	select TEGRA_IOVMM
	help
	  Enables support for remapping discontiguous physical memory
	  shared with the operating system into contiguous I/O virtual
	  space through the GART (Graphics Address Relocation Table)
	  hardware included on Tegra SoCs.

config TEGRA_IOVMM_SMMU
	bool "Enable I/O virtual memory manager for SMMU"
	depends on ARCH_TEGRA_3x_SOC
	default y
	select TEGRA_IOVMM
	help
	  Enables support for remapping discontiguous physical memory
	  shared with the operating system into contiguous I/O virtual
	  space through the SMMU (System Memory Management Unit)
	  hardware included on Tegra SoCs.

config TEGRA_SMMU_BASE_AT_E0000000
	bool "Force SMMU IOVA base to 0xe0000000"
	depends on TEGRA_IOVMM_SMMU
	default n
	help
	  Forces SMMU IOVA base address to 0xe0000000 for debug purposes
	  only. Select n for production systems.

config TEGRA_IOVMM_SMMU_SYSFS
	bool "Enable SMMU register access for debugging"
	depends on TEGRA_IOVMM_SMMU
	default n
	help
	  Enables SMMU register access through /sys/devices/smmu/* files.

config TEGRA_IOVMM
	bool

config TEGRA_AVP_KERNEL_ON_MMU
	bool "Use AVP MMU to relocate AVP kernel"
	depends on ARCH_TEGRA_2x_SOC
	default y
	help
	  Use AVP MMU to relocate AVP kernel (nvrm_avp.bin).

config TEGRA_AVP_KERNEL_ON_SMMU
	bool "Use SMMU to relocate AVP kernel"
	depends on TEGRA_IOVMM_SMMU
	default y
	help
	  Use SMMU to relocate AVP kernel (nvrm_avp.bin).

config TEGRA_ARB_SEMAPHORE
	bool

config TEGRA_THERMAL_THROTTLE
	bool "Enable throttling of CPU speed on overtemp"
	depends on TEGRA_SILICON_PLATFORM
	depends on CPU_FREQ
	default y
	help
	  Also requires enabling a temperature sensor such as NCT1008.

config WIFI_CONTROL_FUNC
	bool "Enable WiFi control function abstraction"
	help
	  Enables Power/Reset/Carddetect function abstraction

<<<<<<< HEAD
config TEGRA_CLOCK_DEBUG_WRITE
	bool "Enable debugfs write access to clock tree"
	depends on DEBUG_FS
	default n

config TEGRA_CLUSTER_CONTROL
	bool
	depends on ARCH_TEGRA_HAS_DUAL_CPU_CLUSTERS
	default y if PM_SLEEP

config TEGRA_AUTO_HOTPLUG
	bool "Enable automatic CPU hot-plugging"
	depends on HOTPLUG_CPU && CPU_FREQ && !ARCH_CPU_PROBE_RELEASE && !ARCH_TEGRA_2x_SOC
	default y
	help
	  This option enables turning CPUs off/on and switching tegra
	  high/low power CPU clusters automatically, corresponding to
	  CPU frequency scaling.

config TEGRA_MC_PROFILE
	tristate "Enable profiling memory controller utilization"
	default y
	help
	  When enabled, provides a mechanism to perform statistical
	  sampling of the memory controller usage on a client-by-client
	  basis, and report the log through sysfs.

config TEGRA_EDP_LIMITS
	bool "Enforce electrical design limits"
	depends on TEGRA_SILICON_PLATFORM
	depends on CPU_FREQ
	default y if ARCH_TEGRA_3x_SOC
	default n
	help
	  Limit maximum CPU frequency based on temperature and number
	  of on-line CPUs to keep CPU rail current within power supply
	  capabilities.

config TEGRA_EMC_TO_DDR_CLOCK
	int "EMC to DDR clocks ratio"
	default "2" if ARCH_TEGRA_2x_SOC
	default "1"

config TEGRA_LEGACY_AUDIO
	bool "Enable Tegra Legacy Audio APIs"
	default n
	help
	  Say Y if you want to add support legacy (non-ALSA) audio APIs on
	  Tegra. This will disable ALSA (ASoC) support.

config TEGRA_STAT_MON
        bool "Enable H/W statistics monitor"
        depends on ARCH_TEGRA_2x_SOC
        default n
        help
          Enables support for hardware statistics monitor for AVP.

config TEGRA_DYNAMIC_PWRDET
	bool "Enable dynamic activation of IO level auto-detection"
	depends on TEGRA_SILICON_PLATFORM
	default n
	help
	  This option allows turning off tegra IO level auto-detection
	  when IO power is stable. If set auto-detection cells are active
	  only during power transitions, otherwise, the cells are active
	  always

config TEGRA_EDP_EXACT_FREQ
	bool "Use maximum possible cpu frequency when EDP capping"
	depends on TEGRA_EDP_LIMITS
	default y
	help
	  When enabled the cpu will run at the exact frequency
	  specified in the EDP table when EDP capping is applied; when
	  disabled the next lower cpufreq frequency will be used.

config TEGRA_USB_MODEM_POWER
	bool "Enable tegra usb modem power management"
	default n
	help
	  This option enables support for out-of_band remote wakeup, selective
	  suspend and system suspend/resume.

config TEGRA_THERMAL_SYSFS
	bool "Enable Thermal driver to use Thermal Sysfs infrastructure"
	depends on THERMAL
	default y

config TEGRA_PLLM_RESTRICTED
	bool "Restrict PLLM usage as module clock source"
	depends on !ARCH_TEGRA_2x_SOC
	default n
	help
	  When enabled, PLLM usage may be restricted to modules with dividers
	  capable of dividing maximum PLLM frequency at minimum voltage. When
	  disabled, PLLM is used as a clock source with no restrictions (which
	  may effectively increase lower limit for core voltage).

config TEGRA_WDT_RECOVERY
	bool "Enable suspend/resume watchdog recovery mechanism"
	default n
	help
	  Enables watchdog recovery mechanism to protect against
	  suspend/resume hangs.

config TEGRA_LP2_ARM_TWD
	bool

config TEGRA_RAIL_OFF_MULTIPLE_CPUS
	bool

config TEGRA_SLOW_CSITE
	bool "lower csite clock to 1 Mhz to reduce its power consumption"
	default n
	help
	  When enabled, csite will be running at 1 Mhz and the performance of
	  jtag, lauterbach and other debugger will be extremely slow.

config TEGRA_PREINIT_CLOCKS
	bool "Preinitialize Tegra clocks to known states"
	default n
	help
	  Preinitialize Tegra clocks to known states before actual full-
	  scale clock initialization starts.
endif
=======
config USB_HOTPLUG
	bool "Enabling the USB hotplug"
	default n
>>>>>>> 952e15b5
<|MERGE_RESOLUTION|>--- conflicted
+++ resolved
@@ -293,7 +293,6 @@
 	help
 	  Enables Power/Reset/Carddetect function abstraction
 
-<<<<<<< HEAD
 config TEGRA_CLOCK_DEBUG_WRITE
 	bool "Enable debugfs write access to clock tree"
 	depends on DEBUG_FS
@@ -351,6 +350,10 @@
         help
           Enables support for hardware statistics monitor for AVP.
 
+config USB_HOTPLUG
+	bool "Enabling the USB hotplug"
+	default n
+
 config TEGRA_DYNAMIC_PWRDET
 	bool "Enable dynamic activation of IO level auto-detection"
 	depends on TEGRA_SILICON_PLATFORM
@@ -418,9 +421,4 @@
 	help
 	  Preinitialize Tegra clocks to known states before actual full-
 	  scale clock initialization starts.
-endif
-=======
-config USB_HOTPLUG
-	bool "Enabling the USB hotplug"
-	default n
->>>>>>> 952e15b5
+endif