--- conflicted
+++ resolved
@@ -6,12 +6,8 @@
 				   iomap.o
 
 obj-$(CONFIG_MMU)		+= fault-armv.o flush.o idmap.o ioremap.o \
-<<<<<<< HEAD
 				   mmap.o pgd.o mmu.o vmregion.o pageattr.o
-=======
-				   mmap.o pgd.o mmu.o vmregion.o
 obj-$(CONFIG_DEBUG_RODATA)	+= rodata.o
->>>>>>> 5275e74a
 
 ifneq ($(CONFIG_MMU),y)
 obj-y				+= nommu.o
