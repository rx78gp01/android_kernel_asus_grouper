--- conflicted
+++ resolved
@@ -196,13 +196,7 @@
 	 * until it receives a soft interrupt, and then the
 	 * secondary CPU branches to this address.
 	 */
-<<<<<<< HEAD
 	v2m_flags_set(virt_to_phys(versatile_secondary_startup));
-}
-=======
-	writel(~0, MMIO_P2V(V2M_SYS_FLAGSCLR));
-	writel(virt_to_phys(versatile_secondary_startup),
-		MMIO_P2V(V2M_SYS_FLAGSSET));
 }
 
 struct arm_soc_smp_init_ops vexpress_soc_smp_init_ops __initdata = {
@@ -218,5 +212,4 @@
 	.cpu_die		= vexpress_cpu_die,
 	.cpu_disable		= dummy_cpu_disable,
 #endif
-};
->>>>>>> b6f18861
+};