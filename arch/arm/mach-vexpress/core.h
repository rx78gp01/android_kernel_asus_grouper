/* 2MB large area for motherboard's peripherals static mapping */
#define V2M_PERIPH 0xf8000000

<<<<<<< HEAD
/* Tile's peripherals static mappings should start here */
#define V2T_PERIPH 0xf8200000

void vexpress_dt_smp_map_io(void);
=======
#define AMBA_DEVICE(name,busid,base,plat)	\
struct amba_device name##_device = {		\
	.dev		= {			\
		.coherent_dma_mask = ~0UL,	\
		.init_name = busid,		\
		.platform_data = plat,		\
	},					\
	.res		= {			\
		.start	= base,			\
		.end	= base + SZ_4K - 1,	\
		.flags	= IORESOURCE_MEM,	\
	},					\
	.dma_mask	= ~0UL,			\
	.irq		= IRQ_##base,		\
	/* .dma		= DMA_##base,*/		\
}

struct arm_soc_smp_init_ops;
struct arm_soc_smp_ops;

extern struct arm_soc_smp_init_ops	vexpress_soc_smp_init_ops;
extern struct arm_soc_smp_ops		vexpress_soc_smp_ops;

extern void vexpress_cpu_die(unsigned int cpu);
>>>>>>> b6f18861
<|MERGE_RESOLUTION|>--- conflicted
+++ resolved
@@ -1,12 +1,11 @@
 /* 2MB large area for motherboard's peripherals static mapping */
 #define V2M_PERIPH 0xf8000000
 
-<<<<<<< HEAD
 /* Tile's peripherals static mappings should start here */
 #define V2T_PERIPH 0xf8200000
 
 void vexpress_dt_smp_map_io(void);
-=======
+
 #define AMBA_DEVICE(name,busid,base,plat)	\
 struct amba_device name##_device = {		\
 	.dev		= {			\
@@ -30,5 +29,4 @@
 extern struct arm_soc_smp_init_ops	vexpress_soc_smp_init_ops;
 extern struct arm_soc_smp_ops		vexpress_soc_smp_ops;
 
-extern void vexpress_cpu_die(unsigned int cpu);
->>>>>>> b6f18861
+extern void vexpress_cpu_die(unsigned int cpu);